# Copyright 2024 Aurora Operations, Inc.
#
# Licensed under the Apache License, Version 2.0 (the "License");
# you may not use this file except in compliance with the License.
# You may obtain a copy of the License at
#
#     http://www.apache.org/licenses/LICENSE-2.0
#
# Unless required by applicable law or agreed to in writing, software
# distributed under the License is distributed on an "AS IS" BASIS,
# WITHOUT WARRANTIES OR CONDITIONS OF ANY KIND, either express or implied.
# See the License for the specific language governing permissions and
# limitations under the License.

function(header_only_library)
  #
  # Handle argument parsing
  #

  set(prefix ARG)
  set(noValueVars INTERNAL_ONLY)
  set(singleValueVars NAME)
  set(multiValueVars
    HEADERS
    DEPS
  )

  cmake_parse_arguments(
    PARSE_ARGV 0
    "${prefix}"
    "${noValueVars}"
    "${singleValueVars}"
    "${multiValueVars}"
  )

  #
  # Function body
  #

  # Add the main target.
  add_library(${ARG_NAME} INTERFACE)
  target_sources(
    ${ARG_NAME}
    INTERFACE
    FILE_SET HEADERS
    BASE_DIRS "${PROJECT_SOURCE_DIR}/au/code"
    FILES ${ARG_HEADERS}
  )
  if (DEFINED ARG_DEPS)
    target_link_libraries(${ARG_NAME} INTERFACE ${ARG_DEPS})
  endif()

  # Require C++14 support.
  #
  # (We can consider adding a parameter to make this customizable later.)
  target_compile_features(${ARG_NAME} INTERFACE cxx_std_14)

  # If it's internal-only, change its export name accordingly.
  # See: https://stackoverflow.com/a/68321274
  if (ARG_INTERNAL_ONLY)
    set_target_properties(${ARG_NAME} PROPERTIES EXPORT_NAME "_Au_private_${ARG_NAME}")
  else()
    add_library(Au::${ARG_NAME} ALIAS ${ARG_NAME})
  endif()

  # Install the library.  (This is required for other projects to use Au via CMake.)
  include(GNUInstallDirs)
  install(
    TARGETS ${ARG_NAME}
    EXPORT ${AU_EXPORT_SET_NAME}
    FILE_SET HEADERS
    INCLUDES DESTINATION "${CMAKE_INSTALL_INCLUDEDIR}"
  )
endfunction()

<<<<<<< HEAD
  # Add the test, if requested.
  if (DEFINED ARG_GTEST_SRCS AND ENABLE_TESTING)
    add_executable("${ARG_NAME}_test")
    target_sources("${ARG_NAME}_test" PRIVATE ${ARG_GTEST_SRCS})
    target_link_libraries(
      "${ARG_NAME}_test"
      PRIVATE
      ${ARG_NAME}
      ${ARG_GTEST_EXTRA_DEPS}
      GTest::gmock_main
    )
    gtest_discover_tests("${ARG_NAME}_test")
  endif()
=======
function(gtest_based_test)
  #
  # Handle argument parsing
  #

  set(prefix ARG)
  set(singleValueVars NAME)
  set(multiValueVars
    SRCS
    DEPS
  )

  cmake_parse_arguments(
    PARSE_ARGV 0
    "${prefix}"
    "${noValueVars}"
    "${singleValueVars}"
    "${multiValueVars}"
  )

  #
  # Function body
  #

  # Add the test.
  add_executable(${ARG_NAME})
  target_sources(${ARG_NAME} PRIVATE ${ARG_SRCS})
  target_link_libraries(
    ${ARG_NAME}
    PRIVATE
    ${ARG_DEPS}
    GTest::gmock_main
  )
  gtest_discover_tests(${ARG_NAME})
>>>>>>> fb038488
endfunction()<|MERGE_RESOLUTION|>--- conflicted
+++ resolved
@@ -73,22 +73,12 @@
   )
 endfunction()
 
-<<<<<<< HEAD
-  # Add the test, if requested.
-  if (DEFINED ARG_GTEST_SRCS AND ENABLE_TESTING)
-    add_executable("${ARG_NAME}_test")
-    target_sources("${ARG_NAME}_test" PRIVATE ${ARG_GTEST_SRCS})
-    target_link_libraries(
-      "${ARG_NAME}_test"
-      PRIVATE
-      ${ARG_NAME}
-      ${ARG_GTEST_EXTRA_DEPS}
-      GTest::gmock_main
-    )
-    gtest_discover_tests("${ARG_NAME}_test")
+function(gtest_based_test)
+  if (NOT ENABLE_TESTING)
+    message(VERBOSE "AU_ENABLE_TESTING not defined; will not create test target.")
+    return()
   endif()
-=======
-function(gtest_based_test)
+
   #
   # Handle argument parsing
   #
@@ -122,5 +112,4 @@
     GTest::gmock_main
   )
   gtest_discover_tests(${ARG_NAME})
->>>>>>> fb038488
 endfunction()