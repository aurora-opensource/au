// Copyright 2022 Aurora Operations, Inc.
//
// Licensed under the Apache License, Version 2.0 (the "License");
// you may not use this file except in compliance with the License.
// You may obtain a copy of the License at
//
//     http://www.apache.org/licenses/LICENSE-2.0
//
// Unless required by applicable law or agreed to in writing, software
// distributed under the License is distributed on an "AS IS" BASIS,
// WITHOUT WARRANTIES OR CONDITIONS OF ANY KIND, either express or implied.
// See the License for the specific language governing permissions and
// limitations under the License.

#pragma once

#include "au/constant.hh"
#include "au/fwd.hh"
#include "au/quantity.hh"
#include "au/stdx/type_traits.hh"
#include "au/utility/type_traits.hh"

namespace au {

// `QuantityPoint`: an _affine space type_ modeling points on a line.
//
// For a quick primer on affine space types, see: http://videocortex.io/2018/Affine-Space-Types/
//
// By "modeling points", we mean that `QuantityPoint` instances cannot be added to each other, and
// cannot be multiplied.  However, they can be subtracted: the difference between two
// `QuantityPoint` instances (of the same Unit) is a `Quantity` of that unit.  We can also add a
// `Quantity` to a `QuantityPoint`, and vice versa; the result is a new `QuantityPoint`.
//
// Key motivating examples include _mile markers_ (effectively `QuantityPoint<Miles, T>`), and
// _absolute temperature measurements_ (e.g., `QuantityPoint<Celsius, T>`).  This type is also
// analogous to `std::chrono::time_point`, in the same way that `Quantity` is analogous to
// `std::chrono::duration`.

// Make a Quantity of the given Unit, which has this value as measured in the Unit.
template <typename UnitT, typename T>
constexpr auto make_quantity_point(T value) {
    return QuantityPointMaker<UnitT>{}(value);
}

// Trait to check whether two QuantityPoint types are exactly equivalent.
template <typename P1, typename P2>
struct AreQuantityPointTypesEquivalent;

namespace detail {
template <typename FromRep, typename ToRep>
struct IntermediateRep;
}  // namespace detail

// Some units have an "origin".  This is not meaningful by itself, but its difference w.r.t. the
// "origin" of another unit of the same Dimension _is_ meaningful.  This type trait provides access
// to that difference.
template <typename U1, typename U2>
constexpr auto origin_displacement(U1, U2) {
    return make_constant(detail::ComputeOriginDisplacementUnit<AssociatedUnitForPointsT<U1>,
                                                               AssociatedUnitForPointsT<U2>>{});
}

template <typename U1, typename U2>
using OriginDisplacement = decltype(origin_displacement(U1{}, U2{}));

// QuantityPoint implementation and API elaboration.
template <typename UnitT, typename RepT>
class QuantityPoint {
    // Q: When should we enable IMPLICIT construction from another QuantityPoint type?
    // A: EXACTLY WHEN our own Diff type can be IMPLICITLY constructed from BOTH the target's Diff
    //    type AND the offset between our Units' zero points.
    //
    // In other words, there are two ways to fail implicit convertibility.
    //
    //   1. Their Diff type might not work with our Rep.  Examples:
    //      BAD: QuantityPoint<Milli<Meters>, int> -> QuantityPoint<Meters, int>
    //      OK : QuantityPoint<Kilo<Meters> , int> -> QuantityPoint<Meters, int>
    //
    //   2. Their zero point might be offset from ours by a non-representable amount.  Examples:
    //      BAD: QuantityPoint<Celsius, int> -> QuantityPoint<Kelvins, int>
    //      OK : QuantityPoint<Celsius, int> -> QuantityPoint<Kelvins, double>
    //      OK : QuantityPoint<Celsius, int> -> QuantityPoint<Milli<Kelvins>, int>
    template <typename OtherUnit, typename OtherRep>
    static constexpr bool should_enable_implicit_construction_from() {
        using Com = CommonUnitT<OtherUnit, detail::ComputeOriginDisplacementUnit<Unit, OtherUnit>>;
        return std::is_convertible<Quantity<Com, OtherRep>, QuantityPoint::Diff>::value;
    }

    // This machinery exists to give us a conditionally explicit constructor, using SFINAE to select
    // the explicit or implicit version (https://stackoverflow.com/a/26949793/15777264).  If we had
    // C++20, we could use the `explicit(bool)` feature, making this code simpler and faster.
    template <bool ImplicitOk, typename OtherUnit, typename OtherRep>
    using EnableIfImplicitOkIs = std::enable_if_t<
        ImplicitOk ==
        QuantityPoint::should_enable_implicit_construction_from<OtherUnit, OtherRep>()>;

 public:
    using Rep = RepT;
    using Unit = UnitT;
    static constexpr Unit unit{};
    using Diff = Quantity<Unit, Rep>;

    // The default constructor produces a QuantityPoint whose value is default constructed.  It
    // exists to give you an object you can assign to.  The main motivating factor for including
    // this is to support `std::atomic`, which requires its types to be default-constructible.
    constexpr QuantityPoint() noexcept : x_{} {}

    template <typename OtherUnit,
              typename OtherRep,
              typename Enable = EnableIfImplicitOkIs<true, OtherUnit, OtherRep>>
    constexpr QuantityPoint(QuantityPoint<OtherUnit, OtherRep> other)  // NOLINT(runtime/explicit)
        : QuantityPoint{other.template as<Rep>(unit)} {}

    template <typename OtherUnit,
              typename OtherRep,
              typename Enable = EnableIfImplicitOkIs<false, OtherUnit, OtherRep>,
              typename ThisUnusedTemplateParameterDistinguishesUsFromTheAboveConstructor = void>
    // Deleted: use `.as<NewRep>(new_unit)` to force a cast.
    constexpr explicit QuantityPoint(QuantityPoint<OtherUnit, OtherRep> other) = delete;

    // Construct from another QuantityPoint with an explicit conversion risk policy.
    template <typename OtherUnit, typename OtherRep, typename RiskPolicyT>
    constexpr QuantityPoint(QuantityPoint<OtherUnit, OtherRep> other, RiskPolicyT policy)
        : QuantityPoint{other.template as<Rep>(Unit{}, policy)} {}

    // The notion of "0" is *not* unambiguous for point types, because different scales can make
    // different decisions about what point is labeled as "0".
    constexpr QuantityPoint(Zero) = delete;

    template <typename NewRep,
              typename NewUnit,
              typename RiskPolicyT = decltype(check_for(ALL_RISKS))>
    constexpr auto as(NewUnit u, RiskPolicyT policy = RiskPolicyT{}) const {
        return make_quantity_point<AssociatedUnitForPointsT<NewUnit>>(in_impl<NewRep>(u, policy));
    }

    template <typename NewUnit, typename RiskPolicyT = decltype(check_for(ALL_RISKS))>
    constexpr auto as(NewUnit u, RiskPolicyT policy = RiskPolicyT{}) const {
        return make_quantity_point<AssociatedUnitForPointsT<NewUnit>>(in_impl<Rep>(u, policy));
    }

    template <typename NewRep,
              typename NewUnit,
              typename RiskPolicyT = decltype(check_for(ALL_RISKS))>
    constexpr NewRep in(NewUnit u, RiskPolicyT policy = RiskPolicyT{}) const {
        return in_impl<NewRep>(u, policy);
    }

    template <typename NewUnit, typename RiskPolicyT = decltype(check_for(ALL_RISKS))>
    constexpr Rep in(NewUnit u, RiskPolicyT policy = RiskPolicyT{}) const {
        return in_impl<Rep>(u, policy);
    }

<<<<<<< HEAD
    // "Forcing" conversions, which explicitly ignore safety checks for overflow and truncation.
    template <typename NewUnit>
    constexpr auto coerce_as(NewUnit) const {
        // Usage example: `p.coerce_as(new_units)`.
        return as(NewUnit{}, ignore(ALL_RISKS));
    }
    template <typename NewRep, typename NewUnit>
    constexpr auto coerce_as(NewUnit) const {
        // Usage example: `p.coerce_as<T>(new_units)`.
        return as<NewRep>(NewUnit{}, ignore(ALL_RISKS));
    }
    template <typename NewUnit>
    constexpr auto coerce_in(NewUnit) const {
        // Usage example: `p.coerce_in(new_units)`.
        return in(NewUnit{}, ignore(ALL_RISKS));
    }
    template <typename NewRep, typename NewUnit>
    constexpr auto coerce_in(NewUnit) const {
        // Usage example: `p.coerce_in<T>(new_units)`.
        return in<NewRep>(NewUnit{}, ignore(ALL_RISKS));
    }

=======
>>>>>>> 9c2799fe
    // Direct access to the underlying value member, with any Point-equivalent Unit.
    //
    // Mutable access, QuantityPointMaker input.
    template <typename U>
    Rep &data_in(const QuantityPointMaker<U> &) {
        static_assert(AreUnitsPointEquivalent<U, Unit>::value,
                      "Can only access value via Point-equivalent unit");
        return x_.data_in(QuantityMaker<U>{});
    }
    // Mutable access, Unit input.
    template <typename U>
    Rep &data_in(const U &) {
        return data_in(QuantityPointMaker<U>{});
    }
    // Const access, QuantityPointMaker input.
    template <typename U>
    const Rep &data_in(const QuantityPointMaker<U> &) const {
        static_assert(AreUnitsPointEquivalent<U, Unit>::value,
                      "Can only access value via Point-equivalent unit");
        return x_.data_in(QuantityMaker<U>{});
    }
    // Const access, Unit input.
    template <typename U>
    const Rep &data_in(const U &) const {
        return data_in(QuantityPointMaker<U>{});
    }

    // Comparison operators.
    constexpr friend bool operator==(QuantityPoint a, QuantityPoint b) { return a.x_ == b.x_; }
    constexpr friend bool operator!=(QuantityPoint a, QuantityPoint b) { return a.x_ != b.x_; }
    constexpr friend bool operator>=(QuantityPoint a, QuantityPoint b) { return a.x_ >= b.x_; }
    constexpr friend bool operator>(QuantityPoint a, QuantityPoint b) { return a.x_ > b.x_; }
    constexpr friend bool operator<=(QuantityPoint a, QuantityPoint b) { return a.x_ <= b.x_; }
    constexpr friend bool operator<(QuantityPoint a, QuantityPoint b) { return a.x_ < b.x_; }

    // Subtraction between two QuantityPoint types.
    constexpr friend Diff operator-(QuantityPoint a, QuantityPoint b) { return a.x_ - b.x_; }

    // Left and right addition of a Diff.
    constexpr friend auto operator+(Diff d, QuantityPoint p) { return QuantityPoint{d + p.x_}; }
    constexpr friend auto operator+(QuantityPoint p, Diff d) { return QuantityPoint{p.x_ + d}; }

    // Right subtraction of a Diff.
    constexpr friend auto operator-(QuantityPoint p, Diff d) { return QuantityPoint{p.x_ - d}; }

    // Short-hand addition assignment.
    constexpr QuantityPoint &operator+=(Diff diff) {
        x_ += diff;
        return *this;
    }

    // Short-hand subtraction assignment.
    constexpr QuantityPoint &operator-=(Diff diff) {
        x_ -= diff;
        return *this;
    }

    // Permit this factory functor to access our private constructor.
    //
    // We allow this because it explicitly names the unit at the callsite, even if people refer to
    // this present Quantity type by an alias that omits the unit.  This preserves Unit Safety and
    // promotes callsite readability.
    friend struct QuantityPointMaker<Unit>;

 private:
    template <typename OtherRep, typename OtherPointUnitSlot, typename RiskPolicyT>
    constexpr OtherRep in_impl(OtherPointUnitSlot, RiskPolicyT policy) const {
        using OtherUnit = AssociatedUnitForPointsT<OtherPointUnitSlot>;
        using OriginDisplacementUnit = detail::ComputeOriginDisplacementUnit<Unit, OtherUnit>;
        using Common = CommonUnitT<Unit, OtherUnit, OriginDisplacementUnit>;

        using CalcRep = typename detail::IntermediateRep<Rep, OtherRep>::type;

        Quantity<Common, CalcRep> intermediate_result =
            x_.template as<CalcRep>(Common{}, policy) + origin_displacement(OtherUnit{}, unit);
        return intermediate_result.template in<OtherRep>(OtherUnit{}, policy);
    }

    constexpr explicit QuantityPoint(Diff x) : x_{x} {}

    Diff x_;
};

template <typename Unit>
struct QuantityPointMaker {
    static constexpr auto unit = Unit{};

    template <typename T>
    constexpr auto operator()(T value) const {
        return QuantityPoint<Unit, T>{make_quantity<Unit>(value)};
    }

    template <typename U, typename R>
    constexpr void operator()(Quantity<U, R>) const {
        constexpr bool is_not_a_quantity = detail::AlwaysFalse<U, R>::value;
        static_assert(is_not_a_quantity, "Input to QuantityPointMaker is a Quantity");
    }

    template <typename U, typename R>
    constexpr void operator()(QuantityPoint<U, R>) const {
        constexpr bool is_not_already_a_quantity_point = detail::AlwaysFalse<U, R>::value;
        static_assert(is_not_already_a_quantity_point,
                      "Input to QuantityPointMaker is already a QuantityPoint");
    }

    template <typename... BPs>
    constexpr auto operator*(Magnitude<BPs...> m) const {
        return QuantityPointMaker<decltype(unit * m)>{};
    }

    template <typename... BPs>
    constexpr auto operator/(Magnitude<BPs...> m) const {
        return QuantityPointMaker<decltype(unit / m)>{};
    }
};

template <typename U>
struct AssociatedUnitForPoints<QuantityPointMaker<U>> : stdx::type_identity<U> {};

// Provide nicer error messages when users try passing a `QuantityPoint` to a unit slot.
template <typename U, typename R>
struct AssociatedUnit<QuantityPoint<U, R>> {
    static_assert(
        detail::AlwaysFalse<U, R>::value,
        "Cannot pass QuantityPoint to a unit slot (see: "
        "https://aurora-opensource.github.io/au/0.5.0/troubleshooting/#quantity-to-unit-slot)");
};
template <typename U, typename R>
struct AssociatedUnitForPoints<QuantityPoint<U, R>> {
    static_assert(
        detail::AlwaysFalse<U, R>::value,
        "Cannot pass QuantityPoint to a unit slot (see: "
        "https://aurora-opensource.github.io/au/0.5.0/troubleshooting/#quantity-to-unit-slot)");
};

// Type trait to detect whether two QuantityPoint types are equivalent.
//
// In this library, QuantityPoint types are "equivalent" exactly when they use the same Rep, and are
// based on point-equivalent units.
template <typename U1, typename U2, typename R1, typename R2>
struct AreQuantityPointTypesEquivalent<QuantityPoint<U1, R1>, QuantityPoint<U2, R2>>
    : stdx::conjunction<std::is_same<R1, R2>, AreUnitsPointEquivalent<U1, U2>> {};

// Cast QuantityPoint to a different underlying type.
template <typename NewRep, typename Unit, typename Rep>
constexpr auto rep_cast(QuantityPoint<Unit, Rep> q) {
    return q.template as<NewRep>(Unit{}, ignore(ALL_RISKS));
}

namespace detail {
template <typename X, typename Y, typename Func>
constexpr auto using_common_point_unit(X x, Y y, Func f) {
    using R = std::common_type_t<typename X::Rep, typename Y::Rep>;
    constexpr auto u = CommonPointUnitT<typename X::Unit, typename Y::Unit>{};
    return f(rep_cast<R>(x).as(u), rep_cast<R>(y).as(u));
}

template <typename Op, typename U1, typename U2, typename R1, typename R2>
constexpr auto convert_and_compare(QuantityPoint<U1, R1> p1, QuantityPoint<U2, R2> p2) {
    using U = CommonPointUnitT<U1, U2>;
    using ComRep1 = detail::CommonTypeButPreserveIntSignedness<R1, R2>;
    using ComRep2 = detail::CommonTypeButPreserveIntSignedness<R2, R1>;
    return detail::SignAwareComparison<UnitSign<U>, Op>{}(
        p1.template in<ComRep1>(U{}, check_for(ALL_RISKS)),
        p2.template in<ComRep2>(U{}, check_for(ALL_RISKS)));
}
}  // namespace detail

// Comparison functions for compatible QuantityPoint types.
template <typename U1, typename U2, typename R1, typename R2>
constexpr auto operator<(QuantityPoint<U1, R1> p1, QuantityPoint<U2, R2> p2) {
    return detail::convert_and_compare<detail::Less>(p1, p2);
}
template <typename U1, typename U2, typename R1, typename R2>
constexpr auto operator>(QuantityPoint<U1, R1> p1, QuantityPoint<U2, R2> p2) {
    return detail::convert_and_compare<detail::Greater>(p1, p2);
}
template <typename U1, typename U2, typename R1, typename R2>
constexpr auto operator<=(QuantityPoint<U1, R1> p1, QuantityPoint<U2, R2> p2) {
    return detail::convert_and_compare<detail::LessEqual>(p1, p2);
}
template <typename U1, typename U2, typename R1, typename R2>
constexpr auto operator>=(QuantityPoint<U1, R1> p1, QuantityPoint<U2, R2> p2) {
    return detail::convert_and_compare<detail::GreaterEqual>(p1, p2);
}
template <typename U1, typename U2, typename R1, typename R2>
constexpr auto operator==(QuantityPoint<U1, R1> p1, QuantityPoint<U2, R2> p2) {
    return detail::convert_and_compare<detail::Equal>(p1, p2);
}
template <typename U1, typename U2, typename R1, typename R2>
constexpr auto operator!=(QuantityPoint<U1, R1> p1, QuantityPoint<U2, R2> p2) {
    return detail::convert_and_compare<detail::NotEqual>(p1, p2);
}

namespace detail {
// Another subtlety arises when we mix QuantityPoint and Quantity in adding or subtracting.  We
// actually don't want to use `CommonPointUnitT`, because this is too restrictive if the units have
// different origins.  Imagine adding a `Quantity<Kelvins>` to a `QuantityPoint<Celsius>`---we
// wouldn't want this to subdivide the unit of measure to satisfy an additive relative offset which
// we will never actually use!
//
// The solution is to set the (unused!) origin of the `Quantity` unit to the same as the
// `QuantityPoint` unit.  Once we do, everything flows simply from there.
//
// This utility should be used for every overload below which combines a `QuantityPoint` with a
// `Quantity`.
template <typename Target, typename U>
constexpr auto borrow_origin(U u) {
    return Target{} * unit_ratio(u, Target{});
}
}  // namespace detail

// Addition and subtraction functions for compatible QuantityPoint types.
template <typename UnitP, typename UnitQ, typename RepP, typename RepQ>
constexpr auto operator+(QuantityPoint<UnitP, RepP> p, Quantity<UnitQ, RepQ> q) {
    constexpr auto new_unit_q = detail::borrow_origin<UnitP>(UnitQ{});
    return detail::using_common_point_unit(p, q.as(new_unit_q), detail::plus);
}
template <typename UnitQ, typename UnitP, typename RepQ, typename RepP>
constexpr auto operator+(Quantity<UnitQ, RepQ> q, QuantityPoint<UnitP, RepP> p) {
    constexpr auto new_unit_q = detail::borrow_origin<UnitP>(UnitQ{});
    return detail::using_common_point_unit(q.as(new_unit_q), p, detail::plus);
}
template <typename UnitP, typename UnitQ, typename R1, typename RepQ>
constexpr auto operator-(QuantityPoint<UnitP, R1> p, Quantity<UnitQ, RepQ> q) {
    constexpr auto new_unit_q = detail::borrow_origin<UnitP>(UnitQ{});
    return detail::using_common_point_unit(p, q.as(new_unit_q), detail::minus);
}
template <typename U1, typename U2, typename R1, typename R2>
constexpr auto operator-(QuantityPoint<U1, R1> p1, QuantityPoint<U2, R2> p2) {
    return detail::using_common_point_unit(p1, p2, detail::minus);
}

#if defined(__cpp_impl_three_way_comparison) && __cpp_impl_three_way_comparison >= 201907L
template <typename U1, typename R1, typename U2, typename R2>
constexpr auto operator<=>(const QuantityPoint<U1, R1> &lhs, const QuantityPoint<U2, R2> &rhs) {
    return detail::convert_and_compare<detail::ThreeWayCompare>(lhs, rhs);
}
#endif

namespace detail {

// We simply want a version of `std::make_signed_t` that won't choke on non-integral types.
template <typename T>
struct MakeSigned : std::conditional<std::is_integral<T>::value, std::make_signed_t<T>, T> {};

// If the destination is a signed integer, we want to ensure we do our
// computations in a signed type.  Otherwise, just use the common type for our
// intermediate computations.
template <typename CommonT, bool IsDestinationSigned>
struct IntermediateRepImpl
    : std::conditional_t<stdx::conjunction<std::is_integral<CommonT>,
                                           stdx::bool_constant<IsDestinationSigned>>::value,
                         MakeSigned<CommonT>,
                         stdx::type_identity<CommonT>> {};

template <typename FromRep, typename ToRep>
struct IntermediateRep
    : IntermediateRepImpl<std::common_type_t<FromRep, ToRep>, std::is_signed<ToRep>::value> {};

}  // namespace detail
}  // namespace au<|MERGE_RESOLUTION|>--- conflicted
+++ resolved
@@ -151,31 +151,6 @@
         return in_impl<Rep>(u, policy);
     }
 
-<<<<<<< HEAD
-    // "Forcing" conversions, which explicitly ignore safety checks for overflow and truncation.
-    template <typename NewUnit>
-    constexpr auto coerce_as(NewUnit) const {
-        // Usage example: `p.coerce_as(new_units)`.
-        return as(NewUnit{}, ignore(ALL_RISKS));
-    }
-    template <typename NewRep, typename NewUnit>
-    constexpr auto coerce_as(NewUnit) const {
-        // Usage example: `p.coerce_as<T>(new_units)`.
-        return as<NewRep>(NewUnit{}, ignore(ALL_RISKS));
-    }
-    template <typename NewUnit>
-    constexpr auto coerce_in(NewUnit) const {
-        // Usage example: `p.coerce_in(new_units)`.
-        return in(NewUnit{}, ignore(ALL_RISKS));
-    }
-    template <typename NewRep, typename NewUnit>
-    constexpr auto coerce_in(NewUnit) const {
-        // Usage example: `p.coerce_in<T>(new_units)`.
-        return in<NewRep>(NewUnit{}, ignore(ALL_RISKS));
-    }
-
-=======
->>>>>>> 9c2799fe
     // Direct access to the underlying value member, with any Point-equivalent Unit.
     //
     // Mutable access, QuantityPointMaker input.
