// Copyright 2022 Aurora Operations, Inc.
//
// Licensed under the Apache License, Version 2.0 (the "License");
// you may not use this file except in compliance with the License.
// You may obtain a copy of the License at
//
//     http://www.apache.org/licenses/LICENSE-2.0
//
// Unless required by applicable law or agreed to in writing, software
// distributed under the License is distributed on an "AS IS" BASIS,
// WITHOUT WARRANTIES OR CONDITIONS OF ANY KIND, either express or implied.
// See the License for the specific language governing permissions and
// limitations under the License.

#include "au/quantity.hh"

#include <complex>

#include "au/prefix.hh"
#include "au/testing.hh"
#include "au/utility/type_traits.hh"
#include "gmock/gmock.h"
#include "gtest/gtest.h"

namespace au {

using ::testing::DoubleEq;
using ::testing::DoubleNear;
using ::testing::Each;
using ::testing::Eq;
using ::testing::Gt;
using ::testing::IsFalse;
using ::testing::IsTrue;
using ::testing::Lt;
using ::testing::Ne;
using ::testing::StaticAssertTypeEq;

struct Feet : UnitImpl<Length> {
    static constexpr const char label[] = "ft";
};
constexpr const char Feet::label[];
constexpr auto feet = QuantityMaker<Feet>{};
constexpr auto ft = SymbolFor<Feet>{};

struct Miles : decltype(Feet{} * mag<5'280>()) {
    static constexpr const char label[] = "mi";
};
constexpr const char Miles::label[];
constexpr auto mile = SingularNameFor<Miles>{};
constexpr auto miles = QuantityMaker<Miles>{};

struct Inches : decltype(Feet{} / mag<12>()) {
    static constexpr const char label[] = "in";
};
constexpr const char Inches::label[];
constexpr auto inches = QuantityMaker<Inches>{};

struct Yards : decltype(Feet{} * mag<3>()) {
    static constexpr const char label[] = "yd";
};
constexpr const char Yards::label[];
constexpr auto yards = QuantityMaker<Yards>{};

struct Meters : decltype(Inches{} * mag<100>() / mag<254>() * mag<100>()) {
    static constexpr const char label[] = "m";
};
constexpr const char Meters::label[];
static constexpr QuantityMaker<Meters> meters{};
static_assert(are_units_quantity_equivalent(Centi<Meters>{} * mag<254>(), Inches{} * mag<100>()),
              "Double-check this ad hoc definition of meters");

struct Unos : decltype(UnitProductT<>{}) {};
constexpr auto unos = QuantityMaker<Unos>{};

struct Percent : decltype(Unos{} / mag<100>()) {};
constexpr auto percent = QuantityMaker<Percent>{};

struct Hours : UnitImpl<Time> {};
constexpr auto hour = SingularNameFor<Hours>{};
constexpr auto hours = QuantityMaker<Hours>{};

struct Minutes : decltype(Hours{} / mag<60>()) {};
constexpr auto minute = SingularNameFor<Minutes>{};
constexpr auto minutes = QuantityMaker<Minutes>{};

struct Seconds : decltype(Minutes{} / mag<60>()) {};
constexpr auto seconds = QuantityMaker<Seconds>{};

struct Hertz : decltype(inverse(Seconds{})) {};
constexpr auto hertz = QuantityMaker<Hertz>{};

struct Days : decltype(Hours{} * mag<24>()) {};
constexpr auto days = QuantityMaker<Days>{};

struct PerDay : decltype(UnitInverseT<Days>{}) {};
constexpr auto per_day = QuantityMaker<PerDay>{};

template <typename... Us>
constexpr auto num_units_in_product(UnitProduct<Us...>) {
    return sizeof...(Us);
}

TEST(Quantity, IsItaniumAbiRegisterCompatible) {
    // See: https://refspecs.linuxfoundation.org/cxxabi-1.86.html#normal-call
    //
    // This blog post also contains some nice background on the ability (or not) of types to be
    // passed in registers: https://quuxplusone.github.io/blog/2018/05/02/trivial-abi-101/
    EXPECT_THAT(std::is_trivially_destructible<QuantityD<Feet>>::value, IsTrue());
    EXPECT_THAT(std::is_trivially_copy_constructible<QuantityD<Feet>>::value, IsTrue());
    EXPECT_THAT(std::is_trivially_move_constructible<QuantityD<Feet>>::value, IsTrue());
}

TEST(Quantity, HasCorrectRepNamedAliases) {
    StaticAssertTypeEq<QuantityD<Feet>, Quantity<Feet, double>>();
    StaticAssertTypeEq<QuantityF<Feet>, Quantity<Feet, float>>();
    StaticAssertTypeEq<QuantityI<Feet>, Quantity<Feet, int>>();
    StaticAssertTypeEq<QuantityU<Feet>, Quantity<Feet, unsigned int>>();
    StaticAssertTypeEq<QuantityI32<Feet>, Quantity<Feet, int32_t>>();
    StaticAssertTypeEq<QuantityU32<Feet>, Quantity<Feet, uint32_t>>();
    StaticAssertTypeEq<QuantityI64<Feet>, Quantity<Feet, int64_t>>();
    StaticAssertTypeEq<QuantityU64<Feet>, Quantity<Feet, uint64_t>>();
}

TEST(Quantity, CanCreateAndReadValuesByNamingUnits) {
    constexpr auto x = feet(3.14);
    constexpr double output_value = x.in(feet);
    EXPECT_THAT(output_value, Eq(3.14));
}

TEST(Quantity, CanProvidePolicyToConstructor) {
    constexpr auto length = QuantityI<Feet>{inches(36), ignore(TRUNCATION_RISK)};
    EXPECT_THAT(length, SameTypeAndValue(feet(3)));
}

struct Combo {
    QuantityD<Meters> x;
    QuantityD<Seconds> t;
};

void overload_that_takes_a_quantity_or_a_combo(QuantityD<Meters>) {}
void overload_that_takes_a_quantity_or_a_combo(Combo) {}

TEST(Quantity, PolicyConstructorDoesNotCreateAmbiguities) {
    overload_that_takes_a_quantity_or_a_combo({meters(5.0), seconds(10.0)});
}

TEST(Quantity, CanRequestOutputRepWhenCallingIn) {
    EXPECT_THAT(feet(3.14).in<int>(feet, ignore(TRUNCATION_RISK)), Eq(3));
}

TEST(MakeQuantity, MakesQuantityInGivenUnit) {
    EXPECT_THAT(make_quantity<Feet>(1.234), Eq(feet(1.234)));
    EXPECT_THAT(make_quantity<Feet>(99), Eq(feet(99)));
}

TEST(Quantity, RationalConversionRecoversExactIntegerValues) {
    // This test would fail if our implementation multiplied by the float
    // representation of (1/13), instead of dividing by 13, under the hood.
    for (int i = 1; i < 100; ++i) {
        EXPECT_THAT(feet(static_cast<float>(i * 13)).in(feet * mag<13>()), Eq(i));
    }
}

TEST(QuantityMaker, CreatesAppropriateQuantityIfCalled) {
    EXPECT_THAT(yards(3.14).in(yards), Eq(3.14));
}

TEST(QuantityMaker, CanBeMultipliedBySingularUnitToGetMakerOfProductUnit) {
    StaticAssertTypeEq<decltype(hour * feet), QuantityMaker<UnitProductT<Feet, Hours>>>();
}

TEST(QuantityMaker, CanMultiplyByOtherMakerToGetMakerOfProductUnit) {
    StaticAssertTypeEq<decltype(hours * feet), QuantityMaker<UnitProductT<Feet, Hours>>>();
}

TEST(QuantityMaker, CanDivideBySingularUnitToGetMakerOfQuotientUnit) {
    StaticAssertTypeEq<decltype(feet / hour), QuantityMaker<UnitQuotientT<Feet, Hours>>>();
}

TEST(QuantityMaker, CanDivideByOtherMakerToGetMakerOfQuotientUnit) {
    StaticAssertTypeEq<decltype(feet / hours), QuantityMaker<UnitQuotientT<Feet, Hours>>>();
}

TEST(QuantityMaker, CanTakePowerToGetMakerOfPowerUnit) {
    StaticAssertTypeEq<decltype(pow<2>(feet)), QuantityMaker<Pow<Feet, 2>>>();
}

TEST(QuantityMaker, CanMultiplyByMagnitudeToGetMakerOfScaledUnit) {
    EXPECT_THAT((feet * mag<3>())(1.234), QuantityEquivalent(yards(1.234)));
}

TEST(QuantityMaker, CanDivideByMagnitudeToGetMakerOfDescaledUnit) {
    EXPECT_THAT((feet / mag<12>())(1.234), QuantityEquivalent(inches(1.234)));
}

TEST(QuantityMaker, CanMultiplyByMultipleSingularUnits) {
    StaticAssertTypeEq<decltype(mile * minute * days),
                       QuantityMaker<UnitProductT<Miles, Minutes, Days>>>();
}

TEST(Quantity, CanRetrieveInDifferentUnitsWithSameDimension) {
    EXPECT_THAT(feet(4).in(inches), Eq(48));
    EXPECT_THAT(yards(4).in(inches), Eq(144));
}

TEST(Quantity, SupportsDirectAccessWithSameUnit) {
    auto x = inches(3);
    ++(x.data_in(Inches{}));
    EXPECT_THAT(x, Eq(inches(4)));
}

TEST(Quantity, SupportsDirectConstAccessWithSameUnit) {
    const auto x = meters(3.5);
    EXPECT_THAT(static_cast<const void *>(&x.data_in(Meters{})), Eq(static_cast<const void *>(&x)));
}

TEST(Quantity, DataInSupportsConstexprAccess) {
    constexpr auto x = kilo(feet)(3).data_in(kilo(feet));
    static_assert(x == 3, "Expected constexpr access to work");
    EXPECT_THAT(x, SameTypeAndValue(3));
}

TEST(Quantity, DataInSupportsConstexprAccessOnConstObject) {
    constexpr auto q = meters(5.5);
    constexpr auto q_m = q.data_in(meters);
    static_assert(q_m == 5.5, "Expected constexpr access to work");
    EXPECT_THAT(q_m, SameTypeAndValue(5.5));
}

TEST(Quantity, SupportsDirectAccessWithEquivalentUnit) {
    auto x = (kilo(feet) / hour)(3);
    ++(x.data_in(Feet{} / Milli<Hours>{}));
    EXPECT_THAT(x, Eq((kilo(feet) / hour)(4)));

    // Uncomment to test compile time failure:
    // ++(x.data_in(Feet{} / Kilo<Hours>{}));
}

TEST(Quantity, SupportsDirectConstAccessWithEquivalentUnit) {
    const auto x = (milli(meters) / minute)(3.5);
    EXPECT_THAT(static_cast<const void *>(&x.data_in(Meters{} / Kilo<Minutes>{})),
                Eq(static_cast<const void *>(&x)));

    // Uncomment to test compile time failure:
    // EXPECT_THAT(static_cast<const void *>(&x.data_in(Meters{} / Mega<Minutes>{})),
    //             Eq(static_cast<const void *>(&x)));
}

TEST(Quantity, SupportsDirectAccessWithQuantityMakerOfSameUnit) {
    auto x = inches(3);
    ++(x.data_in(inches));
    EXPECT_THAT(x, Eq(inches(4)));
}

TEST(Quantity, SupportsDirectConstAccessWithQuantityMakerOfSameUnit) {
    const auto x = meters(3.5);
    EXPECT_THAT(static_cast<const void *>(&x.data_in(meters)), Eq(static_cast<const void *>(&x)));
}

TEST(Quantity, SupportsDirectAccessWithUnitSymbol) {
    auto x = feet(3);
    ++(x.data_in(ft));
    EXPECT_THAT(x, Eq(feet(4)));
}

TEST(Quantity, SupportsDirectConstAccessWithUnitSymbol) {
    const auto x = meters(3.5);
    EXPECT_THAT(static_cast<const void *>(&x.data_in(meters)), Eq(static_cast<const void *>(&x)));
}

TEST(Quantity, SupportsDirectAccessWithQuantityMakerOfEquivalentUnit) {
    auto x = (kilo(feet) / hour)(3);
    ++(x.data_in(feet / milli(hour)));
    EXPECT_THAT(x, Eq((kilo(feet) / hour)(4)));

    // Uncomment to test compile time failure:
    // ++(x.data_in(feet / micro(hour)));
}

TEST(Quantity, SupportsDirectConstAccessWithQuantityMakerOfEquivalentUnit) {
    const auto x = (milli(meters) / minute)(3.5);
    EXPECT_THAT(static_cast<const void *>(&x.data_in(meters / kilo(minute))),
                Eq(static_cast<const void *>(&x)));

    // Uncomment to test compile time failure:
    // EXPECT_THAT(static_cast<const void *>(&x.data_in(meters / mega(minute))),
    //             Eq(static_cast<const void *>(&x)));
}

TEST(Quantity, CanImplicitlyConvertToDifferentUnitOfSameDimension) {
    constexpr QuantityI32<Inches> x = yards(2);
    EXPECT_THAT(x.in(inches), Eq(72));
}

TEST(Quantity, HandlesBaseDimensionsWithFractionalExponents) {
    using KiloRootFeet = decltype(root<2>(Mega<Feet>{}));
    constexpr auto x = make_quantity<KiloRootFeet>(5);
    EXPECT_THAT(x.in(root<2>(Feet{})), Eq(5'000));
    EXPECT_THAT(x * x, Eq(mega(feet)(25)));
}

TEST(Quantity, HandlesMagnitudesWithFractionalExponents) {
    constexpr auto x = sqrt(kilo(feet))(3.0);

    // We can retrieve the value in the same unit (regardless of the scale's fractional powers).
    EXPECT_THAT(x.in(sqrt(kilo(feet))), Eq(3.0));

    // We can retrieve the value in a *different* unit, which *also* has fractional powers, as long
    // as their *ratio* has no fractional powers.
    EXPECT_THAT(x.in(sqrt(milli(feet))), Eq(3'000.0));

    // We can also retrieve the value in a different unit whose ratio *does* have fractional powers.
    EXPECT_THAT(x.in(sqrt(feet)), DoubleNear(94.86833, 1e-5));

    // Squaring the fractional base power gives us an exact non-fractional dimension and scale.
    EXPECT_THAT(x * x, Eq(kilo(feet)(9.0)));
}

// A custom "Quantity-equivalent" type, whose interop with Quantity we'll provide below.
struct MyHours {
    int value;
};

// Define the equivalence of a MyHours with a Quantity<Hours, int>.
template <>
struct CorrespondingQuantity<MyHours> {
    using Unit = Hours;
    using Rep = int;

    // Support Quantity construction from Hours.
    static constexpr Rep extract_value(MyHours x) { return x.value; }

    // Support Quantity conversion to Hours.
    static constexpr MyHours construct_from_value(Rep x) { return {x}; }
};

TEST(Quantity, ImplicitConstructionFromCorrespondingQuantity) {
    constexpr Quantity<Hours, int> x = MyHours{3};
    EXPECT_THAT(x, Eq(hours(3)));
}

TEST(Quantity, ImplicitConstructionFromTwoHopCorrespondingQuantity) {
    constexpr Quantity<Minutes, int> x = MyHours{3};
    EXPECT_THAT(x, SameTypeAndValue(minutes(180)));
}

TEST(Quantity, ImplicitConstructionFromLvalueCorrespondingQuantity) {
    MyHours original{10};
    const Quantity<Hours, int> converted = original;
    EXPECT_THAT(converted, Eq(hours(10)));
}

TEST(Quantity, ImplicitConversionToCorrespondingQuantity) {
    constexpr MyHours x = hours(46);
    EXPECT_THAT(x.value, SameTypeAndValue(46));
}

TEST(Quantity, ImplicitConstructionToTwoHopCorrespondingQuantity) {
    constexpr MyHours x = days(2);
    EXPECT_THAT(x.value, SameTypeAndValue(48));
}

TEST(Quantity, ImplicitConversionToLvalueCorrespondingQuantity) {
    auto original = hours(60);
    const MyHours converted = original;
    EXPECT_THAT(converted.value, SameTypeAndValue(60));
}

TEST(AsQuantity, DeducesCorrespondingQuantity) {
    constexpr auto q = as_quantity(MyHours{8});
    EXPECT_THAT(q, QuantityEquivalent(hours(8)));
}

TEST(Quantity, EqualityComparisonWorks) {
    constexpr auto a = feet(-4.8);
    constexpr auto b = feet(-4.8);
    EXPECT_THAT(a, Eq(b));
}

TEST(Quantity, InequalityComparisonWorks) {
    constexpr auto a = hours(3.9);
    constexpr auto b = hours(5.7);
    EXPECT_THAT(a, Ne(b));
}

TEST(Quantity, RelativeComparisonsWork) {
    constexpr auto one_a = feet(1);
    constexpr auto one_b = feet(1);
    constexpr auto two = feet(2);

    EXPECT_THAT(one_a < one_b, IsFalse());
    EXPECT_THAT(one_a > one_b, IsFalse());
    EXPECT_THAT(one_a <= one_b, IsTrue());
    EXPECT_THAT(one_a >= one_b, IsTrue());

    EXPECT_THAT(one_a < two, IsTrue());
    EXPECT_THAT(one_a > two, IsFalse());
    EXPECT_THAT(one_a <= two, IsTrue());
    EXPECT_THAT(one_a >= two, IsFalse());
}

TEST(Quantity, RelativeComparisonsHandleMixedSignIntegersProperly) {
    EXPECT_THAT(feet(-1), Lt(inches(1u)));
}

TEST(Quantity, CopyingWorksAndIsDeepCopy) {
    auto original = feet(1.5);
    const auto copy{original};
    EXPECT_THAT(original, Eq(copy));

    // To test that we're deep copying, modify the original.
    original += feet(2.5);
    EXPECT_THAT(original, Ne(copy));
}

TEST(Quantity, CanAddLikeQuantities) {
    constexpr auto a = inches(1);
    constexpr auto b = inches(2);
    constexpr auto c = inches(3);
    EXPECT_THAT(a + b, Eq(c));
}

TEST(Quantity, CanSubtractLikeQuantities) {
    constexpr auto a = feet(1);
    constexpr auto b = feet(2);
    constexpr auto c = feet(3);
    EXPECT_THAT(c - b, Eq(a));
}

TEST(Quantity, AdditionAndSubtractionCommuteWithUnitTagging) {
    // The integer promotion rules of C++, retained for backwards compatibility with C, are what
    // make this test case non-trivial.  Most users neither know nor need to know about them.
    // However, it's important for our library to handle these operations in the most "C++-like"
    // way, for better or for worse.
    using NonClosedType = int8_t;
    static_assert(!std::is_same<decltype(NonClosedType{} + NonClosedType{}), NonClosedType>::value,
                  "Expected integer promotion to change type");
    static_assert(!std::is_same<decltype(NonClosedType{} - NonClosedType{}), NonClosedType>::value,
                  "Expected integer promotion to change type");

    constexpr NonClosedType a = 10;
    constexpr NonClosedType b = 5;

    EXPECT_THAT(feet(a) + feet(b), SameTypeAndValue(feet(a + b)));
    EXPECT_THAT(feet(a) - feet(b), SameTypeAndValue(feet(a - b)));
}

TEST(Quantity, CanMultiplyArbitraryQuantities) {
    constexpr auto v = (feet / hour)(2);
    constexpr auto t = hours(3);

    constexpr auto d = feet(6);

    v *t;
    EXPECT_THAT(d, Eq(v * t));
}

TEST(Quantity, ProductOfReciprocalTypesIsImplicitlyConvertibleToRawNumber) {
    constexpr int count = hours(2) * pow<-1>(hours)(3);
    EXPECT_THAT(count, Eq(6));
}

TEST(Quantity, ScalarMultiplicationWorks) {
    constexpr auto d = feet(3);
    EXPECT_THAT(feet(6), Eq(2 * d));
    EXPECT_THAT(feet(9), Eq(d * 3));
}

TEST(Quantity, SupportsMultiplicationForComplexRep) {
    constexpr auto a = (miles / hour)(std::complex<double>{1.0, -2.0});
    constexpr auto b = hours(std::complex<double>{-3.0, 4.0});
    EXPECT_THAT(a * b, SameTypeAndValue(miles(std::complex<double>{5.0, 10.0})));
}

TEST(Quantity, SupportsMultiplicationOfRealQuantityByComplexCoefficient) {
    constexpr auto a = miles(10.0);
    constexpr auto b = std::complex<double>{-3.0, 4.0};
    EXPECT_THAT(a * b, SameTypeAndValue(miles(std::complex<double>{-30.0, 40.0})));
    EXPECT_THAT(b * a, SameTypeAndValue(miles(std::complex<double>{-30.0, 40.0})));
}

TEST(Quantity, SupportsDivisionOfRealQuantityByComplexCoefficient) {
    constexpr auto a = miles(100.0);
    constexpr auto b = std::complex<double>{-3.0, 4.0};
    const auto quotient = (a / b).in(miles);
    EXPECT_THAT(quotient.real(), DoubleEq(-12.0));
    EXPECT_THAT(quotient.imag(), DoubleEq(-16.0));
}

TEST(Quantity, SupportsDivisionOfRealQuantityIntoComplexCoefficient) {
    constexpr auto a = std::complex<double>{-30.0, 40.0};
    constexpr auto b = miles(10.0);
    const auto quotient = (a / b).in(inverse(miles));
    EXPECT_THAT(quotient.real(), DoubleEq(-3.0));
    EXPECT_THAT(quotient.imag(), DoubleEq(4.0));
}

TEST(Quantity, SupportsConvertingUnitsForComplexQuantity) {
    constexpr auto a = meters(std::complex<double>{-3.0, 4.0});
    const auto b = a.as(centi(meters));
    EXPECT_THAT(b, SameTypeAndValue(centi(meters)(std::complex<double>{-300.0, 400.0})));
}

TEST(Quantity, ConvertingByNegativeOneCanBeDoneImplicitly) {
    // Use `int8_t`, because it's a type that requires the special carve-out.
    constexpr auto neginches = inches * (-mag<1>());
    constexpr auto q = inches(int8_t{-10});
    EXPECT_THAT(q.as(neginches), SameTypeAndValue(neginches(int8_t{10})));
}

TEST(Quantity, AsCanExplicitlyOptOutOfOverflowRiskCheck) {
    // This line would fail to compile without the `ignore(OVERFLOW_RISK)` argument.
    constexpr auto q = seconds(int32_t{2}).as(nano(seconds), ignore(OVERFLOW_RISK));
    EXPECT_THAT(q, SameTypeAndValue(nano(seconds)(int32_t{2'000'000'000})));
}

TEST(Quantity, AsCanExplicitlyOptOutOfOverflowRiskCheckForExplicitRep) {
    constexpr auto q = seconds(2u).as<int32_t>(nano(seconds), ignore(OVERFLOW_RISK));
    EXPECT_THAT(q, SameTypeAndValue(nano(seconds)(int32_t{2'000'000'000})));
}

TEST(Quantity, AsCanExplicitlyOptOutOfTruncationRiskCheck) {
    // This line would fail to compile without the `ignore(TRUNCATION_RISK)` argument.
    constexpr auto q = inches(36).as(feet, ignore(TRUNCATION_RISK));
    EXPECT_THAT(q, SameTypeAndValue(feet(3)));
}

TEST(Quantity, AsCanExplicitlyOptOutOfTruncationRiskCheckForExplicitRep) {
    constexpr auto q = inches(36u).as<int>(feet, ignore(TRUNCATION_RISK));
    EXPECT_THAT(q, SameTypeAndValue(feet(int{3})));
}

TEST(Quantity, InCanExplicitlyOptOutOfOverflowRiskCheck) {
    // This line would fail to compile without the `ignore(OVERFLOW_RISK)` argument.
    constexpr auto q = seconds(int32_t{2}).in(nano(seconds), ignore(OVERFLOW_RISK));
    EXPECT_THAT(q, SameTypeAndValue(int32_t{2'000'000'000}));
}

TEST(Quantity, InCanExplicitlyOptOutOfOverflowRiskCheckForExplicitRep) {
    constexpr auto q = seconds(2u).in<int32_t>(nano(seconds), ignore(OVERFLOW_RISK));
    EXPECT_THAT(q, SameTypeAndValue(int32_t{2'000'000'000}));
}

TEST(Quantity, InCanExplicitlyOptOutOfTruncationRiskCheck) {
    // This line would fail to compile without the `ignore(TRUNCATION_RISK)` argument.
    constexpr auto q = inches(36).in(feet, ignore(TRUNCATION_RISK));
    EXPECT_THAT(q, SameTypeAndValue(3));
}

TEST(Quantity, InCanExplicitlyOptOutOfTruncationRiskCheckForExplicitRep) {
    constexpr auto q = inches(36u).in<int>(feet, ignore(TRUNCATION_RISK));
    EXPECT_THAT(q, SameTypeAndValue(3));
}

TEST(Quantity, IgnoringOverflowRiskCanProduceOverflow) {
    EXPECT_THAT(seconds(uint8_t{1}).as(milli(seconds), ignore(OVERFLOW_RISK)),
                SameTypeAndValue(milli(seconds)(uint8_t{1'000 % 256})));
}

TEST(Quantity, IgnoringTruncationRiskCanProduceTruncation) {
    EXPECT_THAT(inches(35).as(feet, ignore(TRUNCATION_RISK)), SameTypeAndValue(feet(2)));
}

TEST(Quantity, ComparisonsAreReversedForNegativeUnits) {
    constexpr auto neginches = inches * (-mag<1>());
    EXPECT_THAT(neginches(10), Gt(neginches(20)));
    EXPECT_THAT(neginches(10u), Lt(neginches(5u)));
}

TEST(Quantity, AddingNegativeAndPositiveUnitsGivesPositiveUnit) {
    constexpr auto neginches = inches * (-mag<1>());
    EXPECT_THAT(neginches(10) + feet(2), QuantityEquivalent(inches(14)));
}

TEST(Quantity, SupportsExplicitRepConversionToComplexRep) {
    constexpr auto a = feet(15'000.0);
    const auto b = a.as<std::complex<int>>(miles, ignore(TRUNCATION_RISK));
    EXPECT_THAT(b, SameTypeAndValue(miles(std::complex<int>{2, 0})));
}

TEST(Quantity, ShorthandMultiplicationAssignmentWorksForComplexRepAndScalar) {
    auto test = meters(std::complex<float>{1.5f, 0.5f});
    test *= std::complex<float>{2.0f, 1.0f};
    EXPECT_THAT(test, SameTypeAndValue(meters(std::complex<float>{2.5f, 2.5f})));
}

template <typename T>
constexpr T double_by_shorthand(T x) {
    return x *= 2.0;
}

TEST(Quantity, ShorthandMultiplicationSupportsConstexpr) {
    constexpr auto x = double_by_shorthand(feet(3.0));
    EXPECT_THAT(x, SameTypeAndValue(feet(6.0)));
}

TEST(Quantity, ShorthandDivisionAssignmentWorksForComplexRepAndScalar) {
    auto test = meters(std::complex<float>{25.0f, 12.5f});
    test /= std::complex<float>{3.0f, 4.0f};
    EXPECT_THAT(test, SameTypeAndValue(meters(std::complex<float>{5.0f, -2.5f})));
}

TEST(Quantity, CanDivideArbitraryQuantities) {
    constexpr auto d = feet(6.);
    constexpr auto t = hours(3.);

    constexpr auto v = (feet / hour)(2.);

    EXPECT_THAT(v, Eq(d / t));
}

TEST(Quantity, RatioOfSameTypeIsQuantity) {
    constexpr auto x = yards(8.2);

    EXPECT_THAT(x / x, QuantityEquivalent(unos(1.0)));
}

TEST(Quantity, RatioOfEquivalentTypesIsQuantity) {
    constexpr auto x = feet(10.0);
    constexpr auto y = (feet * mag<1>())(5.0);

    EXPECT_THAT(x / y, QuantityEquivalent(unos(2.0)));
}

TEST(Quantity, ProductOfInvertingUnitsIsQuantity) {
    // We pass `UnitProductT` to this function template, which ensures that we get a `UnitProduct`
    // (note: NOT `UnitProductT`!) with the expected number of arguments.  Recall that
    // `UnitProductT` is the user-facing "unit computation" interface, and `UnitProduct` is the
    // named template which gets passed around the system.
    //
    // The point is to make sure that the product-unit of `Days` and `PerDay` does **not** reduce to
    // something trivial, like `UnitProduct<>`.  Rather, it should be its own non-trivial
    // unit---although, naturally, it must be **quantity-equivalent** to `UnitProduct<>`.
    ASSERT_THAT(num_units_in_product(UnitProductT<Days, PerDay>{}), Eq(2));

    EXPECT_THAT(days(3) * per_day(8), QuantityEquivalent(unos(24)));
}

TEST(Quantity, ScalarDivisionWorks) {
    constexpr auto x = feet(10);
    EXPECT_THAT(x / 2, Eq(feet(5)));
    EXPECT_THAT(20. / x, Eq(inverse(feet)(2.)));
}

TEST(Quantity, ScalarDivisionIsConstexprCompatible) {
    constexpr auto quotient = feet(10.) / 2;
    EXPECT_THAT(quotient, Eq(feet(5.)));
}

TEST(Quantity, ShortHandAdditionAssignmentWorks) {
    auto d = feet(1.25);
    d += feet(2.75);
    EXPECT_THAT(d, Eq(feet(4.)));
}

TEST(Quantity, ShortHandAdditionHasReferenceCharacter) {
    auto d = feet(1);
    d += feet(1234) = feet(3);
    EXPECT_THAT(d, Eq(feet(4)));
}

TEST(Quantity, ShortHandSubtractionAssignmentWorks) {
    auto d = feet(4.75);
    d -= feet(2.75);
    EXPECT_THAT(d, Eq(feet(2.)));
}

TEST(Quantity, ShortHandSubtractionHasReferenceCharacter) {
    auto d = feet(4);
    d -= feet(1234) = feet(3);
    EXPECT_THAT(d, Eq(feet(1)));
}

TEST(Quantity, ShortHandMultiplicationAssignmentWorks) {
    auto d = feet(1.25);
    d *= 2;
    EXPECT_THAT(d, Eq(feet(2.5)));
}

TEST(Quantity, ShortHandMultiplicationHasReferenceCharacter) {
    auto d = feet(1);
    (d *= 3) = feet(19);
    EXPECT_THAT(d, Eq(feet(19)));
}

TEST(Quantity, ShortHandDivisionAssignmentWorks) {
    auto d = feet(2.5);
    d /= 2;
    EXPECT_THAT(d, Eq(feet(1.25)));
}

TEST(Quantity, ShortHandDivisionHasReferenceCharacter) {
    auto d = feet(19);
    (d /= 3) = feet(1);
    EXPECT_THAT(d, Eq(feet(1)));
}

TEST(Quantity, UnaryPlusWorks) {
    // This may appear completely useless to the reader.  However, the reason this exists is because
    // some unit tests want to keep different test cases aligned, with user-defined literals, e.g.:
    //      test_my_function(+5_mpss);  // <-- needs unary plus!
    //      test_my_function(-5_mpss);
    constexpr auto d = hours(22);
    EXPECT_THAT(d, Eq(+d));
}

TEST(Quantity, UnaryMinusWorks) {
    constexpr auto d = hours(25);
    EXPECT_THAT((hours(-25)), Eq(-d));
}

TEST(Quantity, RepCastSupportsConstexprAndConst) {
    constexpr auto one_foot_double = feet(1.);
    constexpr auto one_foot_int = rep_cast<int>(one_foot_double);
    EXPECT_THAT(one_foot_int, SameTypeAndValue(feet(1)));
}

TEST(Quantity, CanCastToDifferentRep) {
    EXPECT_THAT(rep_cast<double>(hours(25)), SameTypeAndValue(hours(25.)));
    EXPECT_THAT(rep_cast<int>(inches(3.14)), SameTypeAndValue(inches(3)));
}

TEST(Quantity, UnitCastSupportsConstexprAndConst) {
    constexpr auto one_foot = feet(1);
    constexpr auto twelve_inches = one_foot.as(inches);
    EXPECT_THAT(twelve_inches, SameTypeAndValue(inches(12)));
}

TEST(Quantity, UnitCastRequiresExplicitTypeForDangerousReps) {
    // Some reps have so little range that we want to force users to be extra explicit if they cast
    // from them.  The cases in this test will try to cast a variety of types, using `.as(...)`.
    // The "safe" ones can omit the template parameter (which gives the new Rep).  The "unsafe" ones
    // will fail to compile if we try to omit it.

    // Safe instances: any floating point, or any integral type at least as big as `int`.
    EXPECT_THAT(feet(1.0).as(centi(feet)), SameTypeAndValue(centi(feet)(100.0)));
    EXPECT_THAT(feet(1.0f).as(centi(feet)), SameTypeAndValue(centi(feet)(100.0f)));
    EXPECT_THAT(feet(1).as(centi(feet)), SameTypeAndValue(centi(feet)(100)));

    // Unsafe instances: small integral types.
    //
    // To "test" these, try deleting the `ignore(OVERFLOW_RISK)` argument.  Make sure it fails with
    // a readable `static_assert`.
    EXPECT_THAT(feet(uint16_t{1}).as(centi(feet), ignore(OVERFLOW_RISK)),
                SameTypeAndValue(centi(feet)(uint16_t{100})));
}

TEST(Quantity, CanCastToDifferentUnit) {
    EXPECT_THAT(inches(6).as(feet, ignore(TRUNCATION_RISK)), SameTypeAndValue(feet(0)));
    EXPECT_THAT(inches(6.).as(feet), SameTypeAndValue(feet(0.5)));
}

TEST(Quantity, QuantityCastSupportsConstexprAndConst) {
    constexpr auto eighteen_inches_double = inches(18.);
    constexpr auto one_foot_int = eighteen_inches_double.as<int>(feet, ignore(TRUNCATION_RISK));
    EXPECT_THAT(one_foot_int, SameTypeAndValue(feet(1)));
}

TEST(Quantity, QuantityCastAccurateForChangingUnitsAndGoingFromIntegralToFloatingPoint) {
    EXPECT_THAT(inches(3).as<double>(feet), SameTypeAndValue(feet(0.25)));
}

TEST(Quantity, QuantityCastAvoidsPreventableOverflowWhenGoingToLargerType) {
    constexpr auto lots_of_inches = inches(uint32_t{4'000'000'000});
    ASSERT_THAT(lots_of_inches.in(inches), Eq(4'000'000'000));

    EXPECT_THAT(lots_of_inches.as<uint64_t>(nano(inches)),
                SameTypeAndValue(nano(inches)(uint64_t{4'000'000'000ULL * 1'000'000'000ULL})));
}

TEST(Quantity, QuantityCastAvoidsPreventableOverflowWhenGoingToSmallerType) {
    constexpr uint64_t would_overflow_uint32 = 9'000'000'000;
    ASSERT_THAT(would_overflow_uint32, Gt(std::numeric_limits<uint32_t>::max()));

    constexpr auto lots_of_nanoinches = nano(inches)(would_overflow_uint32);

    // Make sure we don't overflow in uint64_t.
    ASSERT_THAT(lots_of_nanoinches.in(nano(inches)), Eq(would_overflow_uint32));

<<<<<<< HEAD
    EXPECT_THAT(lots_of_nanoinches.as<uint32_t>(inches, ignore(TRUNCATION_RISK)),
                SameTypeAndValue(inches(uint32_t{9})));
=======
    EXPECT_THAT(lots_of_nanoinches.as<uint32_t>(inches), SameTypeAndValue(inches(uint32_t{9})));
>>>>>>> d4b9a26c
}

TEST(Quantity, CommonTypeMagnitudeEvenlyDividesBoth) {
    using A = Yards;
    using B = decltype(A{} * mag<2>() / mag<3>());
    ASSERT_THAT(is_integer(unit_ratio(A{}, B{})), IsFalse());
    ASSERT_THAT(is_integer(unit_ratio(B{}, A{})), IsFalse());

    constexpr auto c = std::common_type_t<QuantityD<A>, QuantityI32<B>>::unit;
    EXPECT_THAT(is_integer(unit_ratio(A{}, c)), IsTrue());
    EXPECT_THAT(is_integer(unit_ratio(B{}, c)), IsTrue());
}

TEST(Quantity, StdCommonTypeHasNoTypeMemberForDifferentDimensions) {
    EXPECT_THAT((stdx::experimental::
                     is_detected<std::common_type_t, QuantityD<Hours>, QuantityD<Feet>>::value),
                IsFalse());
}

TEST(Quantity, PicksCommonTypeForRep) {
    using common_q_inches_double_float =
        std::common_type_t<Quantity<Inches, double>, Quantity<Inches, float>>;
    EXPECT_THAT(
        (AreQuantityTypesEquivalent<common_q_inches_double_float, Quantity<Inches, double>>::value),
        IsTrue());
}

TEST(Quantity, MixedUnitAdditionUsesCommonDenominator) {
    EXPECT_THAT(yards(2) + feet(3), QuantityEquivalent(feet(9)));
}

TEST(Quantity, MixedUnitSubtractionUsesCommonDenominator) {
    EXPECT_THAT(feet(1) - inches(2), QuantityEquivalent(inches(10)));
}

TEST(Quantity, MixedTypeAdditionUsesCommonRepType) {
    EXPECT_THAT(yards(1) + yards(2.), QuantityEquivalent(yards(3.)));
}

TEST(Quantity, MixedTypeSubtractionUsesCommonRepType) {
    EXPECT_THAT(feet(2.f) - feet(1.5), QuantityEquivalent(feet(0.5)));
}

TEST(Quantity, CommonUnitAlwaysCompletelyIndependentOfOrder) {
    auto check_units = [](auto unit_a, auto unit_b, auto unit_c) {
        const auto a = unit_a(1LL);
        const auto b = unit_b(1LL);
        const auto c = unit_c(1LL);
        auto stream_to_string = [](auto x) {
            std::ostringstream oss;
            oss << x;
            return oss.str();
        };
        std::vector<std::string> results = {
            stream_to_string(a + b + c),
            stream_to_string(a + c + b),
            stream_to_string(b + a + c),
            stream_to_string(b + c + a),
            stream_to_string(c + a + b),
            stream_to_string(c + b + a),
        };
        EXPECT_THAT(results, Each(Eq(results[0])))
            << "Inconsistency found for (" << a << ", " << b << ", " << c << ")";
    };

    check_units(centi(meters), miles, meters);
    check_units(kilo(meters), miles, milli(meters));
}

template <QuantityI<Meters>::NTTP Length>
struct TemplateOnLength {
    QuantityI<Meters> value = Length;
};

TEST(QuantityNTTP, SupportsPreCpp20NttpTypes) {
    constexpr auto length = TemplateOnLength<meters(18)>{}.value;
    EXPECT_THAT(length, SameTypeAndValue(meters(18)));
}

TEST(QuantityNTTP, CanConvertFromNttpToAnyCompatibleQuantityType) {
    constexpr QuantityI<Meters>::NTTP LengthNTTP = meters(18);
    constexpr QuantityI<Milli<Meters>> length = from_nttp(LengthNTTP);
    EXPECT_THAT(length, SameTypeAndValue(milli(meters)(18'000)));
}

TEST(Quantity, CommonTypeRespectsImplicitRepSafetyChecks) {
    // The following test should fail to compile.  Uncomment both lines to check.
    // constexpr auto feeters = QuantityMaker<CommonUnitT<Meters, Feet>>{};
    // EXPECT_THAT(meters(uint16_t{53}), Ne(feeters(uint16_t{714})));

    // Why the above values?  The common unit of Meters and Feet (herein called the "Feeter") is
    // (Meters / 1250); a.k.a., (Feet / 381).  (For reference, think of it as "a little less than a
    // millimeter".)  (53 Meters) * (1250 Feeters / Meter) = 66250 Feeters.  However, the uint16_t
    // type overflows at 2^16 = 65536, so expressing this value in Feeters in a uint16_t would
    // actually yield 714.
    //
    // Thus, if our conversion to the common type did _not_ opt into our usual safety checks, then
    // the above code would convert (53 Meters) to (66250 Feeters), overflow to (714 Feeters), and
    // then compare equal to the explicitly constructed value of (714 Feeters).  Since the
    // uncommented test expects (quite reasonably!) that 53 Meters is _not_ 714 Feeters, this test
    // would fail, rather than failing to compile.
}

TEST(QuantityMaker, ProvidesAssociatedUnit) {
    StaticAssertTypeEq<AssociatedUnitT<QuantityMaker<Hours>>, Hours>();
}

TEST(AsRawNumber, ExtractsRawNumberForUnitlessQuantity) {
    EXPECT_THAT(as_raw_number(unos(3)), SameTypeAndValue(3));
    EXPECT_THAT(as_raw_number(unos(3.1415f)), SameTypeAndValue(3.1415f));
}

TEST(AsRawNumber, PerformsConversionsWherePermissible) {
    EXPECT_THAT(as_raw_number(percent(75.0)), SameTypeAndValue(0.75));
    EXPECT_THAT(as_raw_number(kilo(hertz)(7) * seconds(3)), SameTypeAndValue(21'000));
}

TEST(AsRawNumber, CanProvideConversionRiskPolicyAsSecondArgument) {
    EXPECT_THAT(as_raw_number(percent(234), ignore(TRUNCATION_RISK)), SameTypeAndValue(2));

    EXPECT_THAT(as_raw_number((giga(hertz) / hertz)(uint32_t{8}), ignore(OVERFLOW_RISK)),
                SameTypeAndValue(static_cast<uint32_t>(8'000'000'000u % (uint64_t{1u} << 32u))));
}

TEST(AsRawNumber, IdentityForBuiltInNumericTypes) {
    EXPECT_THAT(as_raw_number(3), SameTypeAndValue(3));
    EXPECT_THAT(as_raw_number(3u), SameTypeAndValue(3u));
    EXPECT_THAT(as_raw_number(3.1415), SameTypeAndValue(3.1415));
    EXPECT_THAT(as_raw_number(3.1415f), SameTypeAndValue(3.1415f));
}

TEST(WillConversionOverflow, SensitiveToTypeBoundariesForPureIntegerMultiply) {
    {
        auto will_m_to_mm_overflow_i32 = [](int32_t x) {
            return will_conversion_overflow(meters(x), milli(meters));
        };

        EXPECT_THAT(will_m_to_mm_overflow_i32(2'147'484), IsTrue());
        EXPECT_THAT(will_m_to_mm_overflow_i32(2'147'483), IsFalse());

        EXPECT_THAT(will_m_to_mm_overflow_i32(-2'147'483), IsFalse());
        EXPECT_THAT(will_m_to_mm_overflow_i32(-2'147'484), IsTrue());
    }

    {
        auto will_m_to_mm_overflow_u8 = [](uint8_t x) {
            return will_conversion_overflow(meters(x), milli(meters));
        };

        EXPECT_THAT(will_m_to_mm_overflow_u8(255), IsTrue());

        EXPECT_THAT(will_m_to_mm_overflow_u8(1), IsTrue());
        EXPECT_THAT(will_m_to_mm_overflow_u8(0), IsFalse());
    }

    {
        auto will_m_to_mm_overflow_f = [](float x) {
            return will_conversion_overflow(meters(x), milli(meters));
        };

        EXPECT_THAT(will_m_to_mm_overflow_f(3.41e+35f), IsTrue());
        EXPECT_THAT(will_m_to_mm_overflow_f(3.40e+35f), IsFalse());

        EXPECT_THAT(will_m_to_mm_overflow_f(-3.40e+35f), IsFalse());
        EXPECT_THAT(will_m_to_mm_overflow_f(-3.41e+35f), IsTrue());
    }
}

TEST(WillConversionOverflow, AlwaysFalseForQuantityEquivalentUnits) {
    auto will_m_to_m_overflow = [](auto x) { return will_conversion_overflow(meters(x), meters); };

    EXPECT_THAT(will_m_to_m_overflow(2'147'483), IsFalse());
    EXPECT_THAT(will_m_to_m_overflow(-2'147'483), IsFalse());
    EXPECT_THAT(will_m_to_m_overflow(uint8_t{255}), IsFalse());
}

TEST(WillConversionOverflow, UnsignedToIntegralDependsOnBoundaryOfIntegral) {
    EXPECT_THAT(will_conversion_overflow<int16_t>(feet(uint16_t{65'535}), yards), IsFalse());

    EXPECT_THAT(will_conversion_overflow<int16_t>(feet(uint16_t{2'700}), inches), IsFalse());
    EXPECT_THAT(will_conversion_overflow<int16_t>(feet(uint16_t{2'800}), inches), IsTrue());
}

TEST(WillConversionOverflow, NegativeValuesAlwaysOverflowUnsignedDestination) {
    EXPECT_THAT(will_conversion_overflow<uint64_t>(feet(-1), inches), IsTrue());
    EXPECT_THAT(will_conversion_overflow<uint64_t>(feet(int8_t{-100}), yards), IsTrue());
}

TEST(WillConversionOverflow, SignedToUnsignedDependsOnBoundaryOfDestination) {
    EXPECT_THAT(will_conversion_overflow<uint8_t>(feet(21), inches), IsFalse());
    EXPECT_THAT(will_conversion_overflow<uint8_t>(feet(22), inches), IsTrue());
}

TEST(WillConversionOverflow, SignedToSignedHandlesNegativeAndPositiveLimits) {
    EXPECT_THAT(will_conversion_overflow<int8_t>(feet(-11), inches), IsTrue());
    EXPECT_THAT(will_conversion_overflow<int8_t>(feet(-10), inches), IsFalse());

    EXPECT_THAT(will_conversion_overflow<int8_t>(feet(10), inches), IsFalse());
    EXPECT_THAT(will_conversion_overflow<int8_t>(feet(11), inches), IsTrue());
}

TEST(WillConversionOverflow, FloatToIntHandlesLimitsOfDestType) {
    EXPECT_THAT(will_conversion_overflow<uint8_t>(feet(21.0), inches), IsFalse());
    EXPECT_THAT(will_conversion_overflow<uint8_t>(feet(22.0), inches), IsTrue());
}

TEST(WillConversionTruncate, UsesModForIntegerTypes) {
    auto will_in_to_ft_truncate_i32 = [](int32_t x) {
        return will_conversion_truncate(inches(x), feet);
    };

    EXPECT_THAT(will_in_to_ft_truncate_i32(121), IsTrue());
    EXPECT_THAT(will_in_to_ft_truncate_i32(120), IsFalse());
    EXPECT_THAT(will_in_to_ft_truncate_i32(119), IsTrue());

    EXPECT_THAT(will_in_to_ft_truncate_i32(13), IsTrue());
    EXPECT_THAT(will_in_to_ft_truncate_i32(12), IsFalse());
    EXPECT_THAT(will_in_to_ft_truncate_i32(11), IsTrue());

    EXPECT_THAT(will_in_to_ft_truncate_i32(1), IsTrue());
    EXPECT_THAT(will_in_to_ft_truncate_i32(0), IsFalse());
    EXPECT_THAT(will_in_to_ft_truncate_i32(-1), IsTrue());

    EXPECT_THAT(will_in_to_ft_truncate_i32(-11), IsTrue());
    EXPECT_THAT(will_in_to_ft_truncate_i32(-12), IsFalse());
    EXPECT_THAT(will_in_to_ft_truncate_i32(-13), IsTrue());

    EXPECT_THAT(will_in_to_ft_truncate_i32(-119), IsTrue());
    EXPECT_THAT(will_in_to_ft_truncate_i32(-120), IsFalse());
    EXPECT_THAT(will_in_to_ft_truncate_i32(-121), IsTrue());
}

TEST(WillConversionTruncate, AlwaysFalseForQuantityEquivalentUnits) {
    auto will_in_to_in_truncate = [](auto x) {
        return will_conversion_truncate(inches(x), inches);
    };

    EXPECT_THAT(will_in_to_in_truncate(uint8_t{124}), IsFalse());
    EXPECT_THAT(will_in_to_in_truncate(0), IsFalse());
    EXPECT_THAT(will_in_to_in_truncate(-120), IsFalse());
}

TEST(WillConversionTruncate, AlwaysFalseByConventionForFloatingPointDestination) {
    EXPECT_THAT(will_conversion_truncate<float>(miles(18'000'000'000'000'000'000u), inches),
                IsFalse());
}

TEST(WillConversionTruncate, FloatToIntHandlesFractionalParts) {
    EXPECT_THAT(will_conversion_truncate<uint8_t>(feet(0.1), inches), IsTrue());
    EXPECT_THAT(will_conversion_truncate<uint8_t>(feet(1.0), inches), IsFalse());
}

TEST(IsConversionLossy, CorrectlyDiscriminatesBetweenLossyAndLosslessConversions) {
    // We will check literally every representable value in the type, and make sure that the result
    // of `is_conversion_lossy()` matches perfectly with the inability to recover the initial value.
    auto test_round_trip_for_every_uint16_value = [](auto source_units, auto target_units) {
        for (int i = std::numeric_limits<uint16_t>::lowest();
             i <= std::numeric_limits<uint16_t>::max();
             ++i) {
            const auto original = source_units(static_cast<uint16_t>(i));
            const auto converted = original.as(target_units, ignore(ALL_RISKS));
            const auto round_trip = converted.as(source_units, ignore(ALL_RISKS));

            const bool did_value_change = (original != round_trip);

            // Function under test:
            const bool is_lossy = is_conversion_lossy(original, target_units);

            // In order for the test to be valid, we assume the second "leg" of the round-trip
            // conversion never introduces any **new** lossiness.  (It's OK for it to be lossy, but
            // only if the first leg was also lossy.)
            //
            // Remember: it's the lossiness of the **first** conversion that we care about --- and,
            // fundamentally, "lossiness" is all about destroying the information you need to
            // recover the original value.
            if (!is_lossy) {
                const bool is_inverse_lossy = is_conversion_lossy(converted, source_units);
                ASSERT_THAT(is_inverse_lossy, IsFalse());
            }

            std::string reason{};
            if (is_lossy) {
                const bool truncates = will_conversion_truncate(original, target_units);
                const bool overflows = will_conversion_overflow(original, target_units);
                ASSERT_THAT(truncates || overflows, IsTrue());
                reason = std::string{" ("} + [&] {
                    if (truncates && overflows) {
                        return "truncates and overflows";
                    } else if (truncates) {
                        return "truncates";
                    } else if (overflows) {
                        return "overflows";
                    } else {
                        return "";
                    }
                }() + ")";
            }

            EXPECT_THAT(is_lossy, Eq(did_value_change))
                << "Conversion " << (is_lossy ? "is" : "is not") << " lossy" << reason
                << ", but round-trip conversion " << (did_value_change ? "did" : "did not")
                << " change the value.  original: " << original << ", converted: " << converted
                << ", round_trip: " << round_trip;
        }
    };

    // Inches-to-feet tests truncation.
    test_round_trip_for_every_uint16_value(inches, feet);

    // Feet-to-inches tests overflow.
    test_round_trip_for_every_uint16_value(feet, inches);

    // Yards-to-meters (and vice versa) tests truncation and overflow.
    test_round_trip_for_every_uint16_value(yards, meters);
    test_round_trip_for_every_uint16_value(meters, yards);
}

TEST(IsConversionLossy, FloatToIntHandlesFractionalParts) {
    EXPECT_THAT(is_conversion_lossy<uint8_t>(feet(0.1), inches), IsTrue());
    EXPECT_THAT(is_conversion_lossy<uint8_t>(feet(1.0), inches), IsFalse());
}

TEST(IsConversionLossy, FloatToIntHandlesLimitsOfDestType) {
    EXPECT_THAT(is_conversion_lossy<uint8_t>(feet(21.0), inches), IsFalse());
    EXPECT_THAT(is_conversion_lossy<uint8_t>(feet(22.0), inches), IsTrue());
}

TEST(AreQuantityTypesEquivalent, RequiresSameRepAndEquivalentUnits) {
    using IntQFeet = decltype(feet(1));
    using IntQTwelveInches = decltype((inches * mag<12>())(1));

    ASSERT_THAT((std::is_same<IntQFeet, IntQTwelveInches>::value), IsFalse());
    EXPECT_THAT((AreQuantityTypesEquivalent<IntQFeet, IntQTwelveInches>::value), IsTrue());
}

TEST(UnblockIntDiv, EnablesTruncatingIntegerDivisionIntoQuantity) {
    constexpr auto dt = meters(60) / unblock_int_div((miles / hour)(65));
    EXPECT_THAT(dt, QuantityEquivalent((hour * meters / mile)(0)));
}

TEST(UnblockIntDiv, EnablesDividingByRawInteger) {
    constexpr auto x = meters(60) / unblock_int_div(31);
    EXPECT_THAT(x, SameTypeAndValue(meters(1)));
}

TEST(UnblockIntDiv, EnablesTruncatingIntegerDivisionIntoRawInteger) {
    constexpr auto freq = 1000 / unblock_int_div(minutes(300));
    EXPECT_THAT(freq, SameTypeAndValue(inverse(minutes)(3)));
}

TEST(UnblockIntDiv, IsNoOpForDivisionThatWouldBeAllowedAnyway) {
    auto expect_unblock_int_div_is_no_op = [](auto n, auto d) {
        EXPECT_THAT(n / unblock_int_div(d), SameTypeAndValue(n / d));
    };
    expect_unblock_int_div_is_no_op(meters(60), (miles / hour)(65.0));
    expect_unblock_int_div_is_no_op(1.23, minutes(4.56));
}

TEST(Quantity, CanIntegerDivideQuantitiesOfQuantityEquivalentUnits) {
    constexpr auto ratio = meters(60) / meters(25);
    EXPECT_THAT(ratio, QuantityEquivalent(unos(2)));
}

TEST(mod, ComputesRemainderForSameUnits) {
    constexpr auto remainder = inches(50) % inches(12);
    EXPECT_THAT(remainder, QuantityEquivalent(inches(2)));
}

TEST(mod, ReturnsCommonUnitForDifferentInputUnits) {
    EXPECT_THAT(inches(50) % feet(1), QuantityEquivalent(inches(2)));
    EXPECT_THAT(feet(4) % inches(10), QuantityEquivalent(inches(8)));
}

TEST(Zero, ComparableToArbitraryQuantities) {
    EXPECT_THAT(ZERO, Eq(meters(0)));
    EXPECT_THAT(ZERO, Lt(meters(1)));
    EXPECT_THAT(ZERO, Gt(meters(-1)));

    EXPECT_THAT(ZERO, Eq(hours(0)));
    EXPECT_THAT(ZERO, Lt(hours(1)));
    EXPECT_THAT(ZERO, Gt(hours(-1)));
}

TEST(Zero, AssignableToArbitraryQuantities) {
    constexpr Quantity<Inches, double> zero_inches = ZERO;
    EXPECT_THAT(zero_inches, QuantityEquivalent(inches(0.)));

    constexpr Quantity<Hours, int> zero_hours = ZERO;
    EXPECT_THAT(zero_hours, QuantityEquivalent(hours(0)));
}

}  // namespace au<|MERGE_RESOLUTION|>--- conflicted
+++ resolved
@@ -777,12 +777,8 @@
     // Make sure we don't overflow in uint64_t.
     ASSERT_THAT(lots_of_nanoinches.in(nano(inches)), Eq(would_overflow_uint32));
 
-<<<<<<< HEAD
     EXPECT_THAT(lots_of_nanoinches.as<uint32_t>(inches, ignore(TRUNCATION_RISK)),
                 SameTypeAndValue(inches(uint32_t{9})));
-=======
-    EXPECT_THAT(lots_of_nanoinches.as<uint32_t>(inches), SameTypeAndValue(inches(uint32_t{9})));
->>>>>>> d4b9a26c
 }
 
 TEST(Quantity, CommonTypeMagnitudeEvenlyDividesBoth) {
