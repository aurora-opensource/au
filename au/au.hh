--- conflicted
+++ resolved
@@ -14,12 +14,7 @@
 
 #pragma once
 
-<<<<<<< HEAD
-#include <chrono>
-
+#include "au/chrono_interop.hh"
 #include "au/constant.hh"
-=======
-#include "au/chrono_interop.hh"
->>>>>>> 4019870b
 #include "au/math.hh"
 #include "au/prefix.hh"