# Copyright 2022 Aurora Operations, Inc.
#
# Licensed under the Apache License, Version 2.0 (the "License");
# you may not use this file except in compliance with the License.
# You may obtain a copy of the License at
#
#     http://www.apache.org/licenses/LICENSE-2.0
#
# Unless required by applicable law or agreed to in writing, software
# distributed under the License is distributed on an "AS IS" BASIS,
# WITHOUT WARRANTIES OR CONDITIONS OF ANY KIND, either express or implied.
# See the License for the specific language governing permissions and
# limitations under the License.

# Use platforms for compiling C/C++ code.
build --incompatible_enable_cc_toolchain_resolution

# Make git version information available to bazel rules.
build --workspace_status_command=./tools/bin/workspace_status.sh

# Allow the user to switch to various Clang version for compiling everything.
build:clang11 --platforms=@//build/platform:clang_11
build:clang14 --platforms=@//build/platform:clang_14
build:clang17 --platforms=@//build/platform:clang_17
build:gcc14 --platforms=@//build/platform:gcc_14
build:gcc14 --copt=-std=c++14

# Add a generic alias if the user doesn't care about the exact version.
<<<<<<< HEAD
build:clang --config=clang17
build:gcc --config=gcc10
=======
build:clang --config=clang14
build:gcc --config=gcc14
>>>>>>> 738d4c45

# Compile with clang by default
build --config=clang

# Show test output when there are errors.
# Making this true by default significantly improves developer experience.
test --test_output=errors<|MERGE_RESOLUTION|>--- conflicted
+++ resolved
@@ -26,13 +26,8 @@
 build:gcc14 --copt=-std=c++14
 
 # Add a generic alias if the user doesn't care about the exact version.
-<<<<<<< HEAD
 build:clang --config=clang17
-build:gcc --config=gcc10
-=======
-build:clang --config=clang14
 build:gcc --config=gcc14
->>>>>>> 738d4c45
 
 # Compile with clang by default
 build --config=clang
