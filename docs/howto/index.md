# How-to guides

This section provides detailed instructions for various common tasks that come up in the course of
using the library.  Here's a summary of what you'll find.

- **[New units](./new-units.md).**  How to add a new unit of measure that the library doesn't
  include.

<<<<<<< HEAD
- **[Inter-library Interoperation](./interop/index.md).**  How to set up automatic correspondence
  between equivalent types in Au and any other units library.

    - **[nholthaus/units](./interop/nholthaus.md).**  How to use the ready-made interoperability
      with the [nholthaus/units](https://github.com/nholthaus/units) library.
=======
- **[New dimensions](./new-dimensions.md).**  How to add a new, independent base dimension.
>>>>>>> 0a169b98
<|MERGE_RESOLUTION|>--- conflicted
+++ resolved
@@ -6,12 +6,10 @@
 - **[New units](./new-units.md).**  How to add a new unit of measure that the library doesn't
   include.
 
-<<<<<<< HEAD
+- **[New dimensions](./new-dimensions.md).**  How to add a new, independent base dimension.
+
 - **[Inter-library Interoperation](./interop/index.md).**  How to set up automatic correspondence
   between equivalent types in Au and any other units library.
 
     - **[nholthaus/units](./interop/nholthaus.md).**  How to use the ready-made interoperability
       with the [nholthaus/units](https://github.com/nholthaus/units) library.
-=======
-- **[New dimensions](./new-dimensions.md).**  How to add a new, independent base dimension.
->>>>>>> 0a169b98
