# Troubleshooting Guide

This page is a guide to the most commonly encountered types of error, what they mean, and how to fix
them.

The intended use case is to help you interpret an _actual error in your code_, at the point where
you encounter it.  To use this page, copy some relevant snippets from your compiler error, and then
search the text of this page using your browser's Find function.

!!! tip
    To improve your chances of finding what you're looking for, we include full compiler errors from
    both gcc and clang, inline with the text.  Naturally, this makes this page very long, so it's
    not meant to be read straight through.  Stick with your browser's Find function.

Each section below lists one category of compiler error you might encounter when using the library.
It explains what it means and how to solve it, and gives specific snippets of erroneous code, along
with the compiler errors that each would yield.

## New one

```
D:\a\au\au\au.hh(4391): error C2338: Input to QuantityMaker is already a Quantity
error_examples.cc(48): note: see reference to function template instantiation 'void au::QuantityMaker<au::Meters>::operator ()<au::Meters,int>(au::Quantity<au::Meters,int>) const' being compiled
error_examples.cc(48): note: see reference to function template instantiation 'void au::QuantityMaker<au::Meters>::operator ()<au::Meters,int>(au::Quantity<au::Meters,int>) const' being compiled
D:\a\au\au\au.hh(5111): error C2338: Input to QuantityPointMaker is already a QuantityPoint
error_examples.cc(51): note: see reference to function template instantiation 'void au::QuantityPointMaker<au::Meters>::operator ()<Unit,T>(au::QuantityPoint<Unit,T>) const' being compiled
        with
        [
            Unit=au::Meters,
            T=int
        ]
error_examples.cc(51): note: see reference to function template instantiation 'void au::QuantityPointMaker<au::Meters>::operator ()<Unit,T>(au::QuantityPoint<Unit,T>) const' being compiled
        with
        [
            Unit=au::Meters,
            T=int
        ]
```

```
D:\a\au\au\au.hh(4391): error C2338: static_assert failed: 'Input to QuantityMaker is already a Quantity'
D:\a\au\au\au.hh(4391): note: the template instantiation context (the oldest one first) is
error_examples.cc(48): note: see reference to function template instantiation 'void au::QuantityMaker<au::Meters>::operator ()<au::Meters,int>(au::Quantity<au::Meters,int>) const' being compiled
error_examples.cc(48): note: see the first reference to 'au::QuantityMaker<au::Meters>::operator ()' in 'au::example_input_to_maker'
D:\a\au\au\au.hh(5111): error C2338: static_assert failed: 'Input to QuantityPointMaker is already a QuantityPoint'
D:\a\au\au\au.hh(5111): note: the template instantiation context (the oldest one first) is
error_examples.cc(51): note: see reference to function template instantiation 'void au::QuantityPointMaker<au::Meters>::operator ()<Unit,T>(au::QuantityPoint<Unit,T>) const' being compiled
        with
        [
            Unit=au::Meters,
            T=int
        ]
error_examples.cc(51): note: see the first reference to 'au::QuantityPointMaker<au::Meters>::operator ()' in 'au::example_input_to_maker'
```

## Private constructor

**Meaning:**  This means you passed a raw numeric value to an interface that expected a Quantity.
It's the "classic" error the units library aims to prevent.

**Solution:** Call the appropriate Quantity maker: instead of passing `x`, pass `meters(x)`,
`(kilo(meters) / hour)(x)`, etc.

??? note "A note on quantity makers vs. constructors"
    Every other major units library lets you construct its Quantity types from raw numeric values;
    it just makes that constructor explicit.  Au goes further, and makes this constructor private.
    The reason is to preserve unit safety at all callsites.  We can't know whether you made an alias
    that doesn't name the unit.  For example, if you want everybody to measure lengths in `Meters`
    in your codebase, you might provide a common alias like this:

    ```cpp
    using Length = QuantityD<Meters>;
    ```

    If you did, then end users could write the following:

    ```cpp
    constexpr Length MAX_LENGTH{5.5};  // Unsafe!  Units unclear.  :(
    ```

    A core principle of the Au library is that the only way to enter or exit the library boundaries
    is to name the unit of measure, explicitly, at the callsite, like this:

    ```cpp
    constexpr Length MAX_LENGTH = meters(5.5);  // Usable!  Units unambiguous.  :)
    ```

    This enables users who want to use this kind of "dimension-named alias" in their codebase to do
    so safely.

!!! example
    **Code**

    === "Broken"
        ```cpp
        void set_timeout(QuantityD<Seconds> dt);

        // A (BROKEN): passing raw number where duration expected.
        set_timeout(0.5);

        // B (BROKEN): calling Quantity constructor directly.
        constexpr QuantityD<Meters> length{5.5};
        ```


    === "Fixed"
        ```cpp
        void set_timeout(QuantityD<Seconds> dt);

        // A (FIXED): name the unit.
        set_timeout(seconds(0.5));

        // B (FIXED): calling Quantity constructor directly.
        constexpr QuantityD<Meters> length = meters(5.5);
        ```

    **Compiler error (clang 14)**
    ```
    au/error_examples.cc:33:17: error: calling a private constructor of class 'au::Quantity<au::Seconds, double>'
        set_timeout(0.5);
                    ^
    au/code/au/quantity.hh:400:15: note: declared private here
        constexpr Quantity(Rep value) : value_{value} {}
                  ^
    au/error_examples.cc:36:33: error: calling a private constructor of class 'au::Quantity<au::Meters, double>'
        constexpr QuantityD<Meters> length{5.5};
                                    ^
    au/code/au/quantity.hh:400:15: note: declared private here
        constexpr Quantity(Rep value) : value_{value} {}
                  ^
    ```

    **Compiler error (clang 11)**
    ```
    au/error_examples.cc:33:17: error: calling a private constructor of class 'au::Quantity<au::Seconds, double>'
        set_timeout(0.5);
                    ^
    au/code/au/quantity.hh:400:15: note: declared private here
        constexpr Quantity(Rep value) : value_{value} {}
                  ^
    au/error_examples.cc:36:33: error: calling a private constructor of class 'au::Quantity<au::Meters, double>'
        constexpr QuantityD<Meters> length{5.5};
                                    ^
    au/code/au/quantity.hh:400:15: note: declared private here
        constexpr Quantity(Rep value) : value_{value} {}
                  ^
    ```

    **Compiler error (gcc 10)**
    ```
    au/error_examples.cc: In function 'void au::example_private_constructor()':
    au/error_examples.cc:33:20: error: 'constexpr au::Quantity<UnitT, RepT>::Quantity(au::Quantity<UnitT, RepT>::Rep) [with UnitT = au::Seconds; RepT = double; au::Quantity<UnitT, RepT>::Rep = double]' is private within this context
       33 |     set_timeout(0.5);
          |                    ^
    In file included from au/code/au/prefix.hh:18,
                     from au/code/au/chrono_interop.hh:20,
                     from au/code/au/au.hh:17,
                     from au/error_examples.cc:15:
    au/code/au/quantity.hh:400:15: note: declared private here
      400 |     constexpr Quantity(Rep value) : value_{value} {}
          |               ^~~~~~~~
    au/error_examples.cc:36:43: error: 'constexpr au::Quantity<UnitT, RepT>::Quantity(au::Quantity<UnitT, RepT>::Rep) [with UnitT = au::Meters; RepT = double; au::Quantity<UnitT, RepT>::Rep = double]' is private within this context
       36 |     constexpr QuantityD<Meters> length{5.5};
          |                                           ^
    In file included from au/code/au/prefix.hh:18,
                     from au/code/au/chrono_interop.hh:20,
                     from au/code/au/au.hh:17,
                     from au/error_examples.cc:15:
    au/code/au/quantity.hh:400:15: note: declared private here
      400 |     constexpr Quantity(Rep value) : value_{value} {}
          |               ^~~~~~~~
    ```

    **Compiler error (MSVC 2019 x64)**
    ```
    error_examples.cc(32): error C2248: 'au::Quantity<au::Seconds,double>::Quantity': cannot access private member declared in class 'au::Quantity<au::Seconds,double>'
    D:\a\au\au\au.hh(4268): note: see declaration of 'au::Quantity<au::Seconds,double>::Quantity'
    D:\a\au\au\au.hh(67): note: see declaration of 'au::Quantity<au::Seconds,double>'
    error_examples.cc(35): error C2248: 'au::Quantity<au::Meters,double>::Quantity': cannot access private member declared in class 'au::Quantity<au::Meters,double>'
    D:\a\au\au\au.hh(4268): note: see declaration of 'au::Quantity<au::Meters,double>::Quantity'
    D:\a\au\au\au.hh(67): note: see declaration of 'au::Quantity<au::Meters,double>'
    ```

    **Compiler error (MSVC 2022 x64)**
    ```
    error_examples.cc(32): error C2248: 'au::Quantity<au::Seconds,double>::Quantity': cannot access private member declared in class 'au::Quantity<au::Seconds,double>'
    D:\a\au\au\au.hh(4268): note: see declaration of 'au::Quantity<au::Seconds,double>::Quantity'
    D:\a\au\au\au.hh(3971): note: see declaration of 'au::Quantity<au::Seconds,double>'
    error_examples.cc(35): error C2248: 'au::Quantity<au::Meters,double>::Quantity': cannot access private member declared in class 'au::Quantity<au::Meters,double>'
    D:\a\au\au\au.hh(4268): note: see declaration of 'au::Quantity<au::Meters,double>::Quantity'
    D:\a\au\au\au.hh(3971): note: see declaration of 'au::Quantity<au::Meters,double>'
    ```

## Input to Maker

**Meaning:**  This happens when you try to pass something to a "maker" (quantity maker, or quantity
point maker), but it's _already_ a `Quantity` or `QuantityPoint`.

**Solution:** Generally, this is pretty easy: just remove the redundant call.

!!! example
    **Code**

    === "Broken"
        ```cpp
        constexpr auto x = meters(1);
        constexpr auto x_pt = meters_pt(1);

        // A (BROKEN): passing something that is already a quantity to a quantity maker.
        meters(x);

        // B (BROKEN): same as above, but with quantity _points_.
        meters_pt(x_pt);
        ```

    === "Fixed"
        ```cpp
        constexpr auto x = meters(1);
        constexpr auto x_pt = meters_pt(1);

        // A (FIXED): just use the quantity directly.
        x;

        // B (FIXED): just use the quantity point directly.
        x_pt;
        ```

    **Compiler error (clang 14)**
    ```
    au/code/au/quantity.hh:523:9: error: static_assert failed due to requirement 'is_not_already_a_quantity' "Input to QuantityMaker is already a Quantity"
            static_assert(is_not_already_a_quantity, "Input to QuantityMaker is already a Quantity");
            ^             ~~~~~~~~~~~~~~~~~~~~~~~~~
    au/error_examples.cc:47:11: note: in instantiation of function template specialization 'au::QuantityMaker<au::Meters>::operator()<au::Meters, int>' requested here
        meters(x);
              ^
    In file included from au/error_examples.cc:15:
    In file included from au/code/au/au.hh:17:
    In file included from au/code/au/chrono_interop.hh:20:
    In file included from au/code/au/prefix.hh:19:
    au/code/au/quantity_point.hh:295:9: error: static_assert failed due to requirement 'is_not_already_a_quantity_point' "Input to QuantityPointMaker is already a QuantityPoint"
            static_assert(is_not_already_a_quantity_point,
            ^             ~~~~~~~~~~~~~~~~~~~~~~~~~~~~~~~
    au/error_examples.cc:50:14: note: in instantiation of function template specialization 'au::QuantityPointMaker<au::Meters>::operator()<au::Meters, int>' requested here
        meters_pt(x_pt);
                 ^
    In file included from au/error_examples.cc:15:
    In file included from au/code/au/au.hh:17:
    In file included from au/code/au/chrono_interop.hh:20:
    In file included from au/code/au/prefix.hh:18:
    ```

    **Compiler error (clang 11)**
    ```
    au/code/au/quantity.hh:523:9: error: static_assert failed due to requirement 'is_not_already_a_quantity' "Input to QuantityMaker is already a Quantity"
            static_assert(is_not_already_a_quantity, "Input to QuantityMaker is already a Quantity");
            ^             ~~~~~~~~~~~~~~~~~~~~~~~~~
    au/error_examples.cc:47:11: note: in instantiation of function template specialization 'au::QuantityMaker<au::Meters>::operator()<au::Meters, int>' requested here
        meters(x);
              ^
    In file included from au/error_examples.cc:15:
    In file included from au/code/au/au.hh:17:
    In file included from au/code/au/chrono_interop.hh:20:
    In file included from au/code/au/prefix.hh:19:
    au/code/au/quantity_point.hh:295:9: error: static_assert failed due to requirement 'is_not_already_a_quantity_point' "Input to QuantityPointMaker is already a QuantityPoint"
            static_assert(is_not_already_a_quantity_point,
            ^             ~~~~~~~~~~~~~~~~~~~~~~~~~~~~~~~
    au/error_examples.cc:50:14: note: in instantiation of function template specialization 'au::QuantityPointMaker<au::Meters>::operator()<au::Meters, int>' requested here
        meters_pt(x_pt);
                 ^
    In file included from au/error_examples.cc:15:
    In file included from au/code/au/au.hh:17:
    In file included from au/code/au/chrono_interop.hh:20:
    In file included from au/code/au/prefix.hh:18:
    ```

    **Compiler error (gcc 10)**
    ```
    In file included from au/code/au/prefix.hh:18,
                     from au/code/au/chrono_interop.hh:20,
                     from au/code/au/au.hh:17,
                     from au/error_examples.cc:15:
    au/code/au/quantity.hh: In instantiation of 'constexpr void au::QuantityMaker<UnitT>::operator()(au::Quantity<OtherUnit, OtherRep>) const [with U = au::Meters; R = int; UnitT = au::Meters]':
    au/error_examples.cc:47:13:   required from here
    au/code/au/quantity.hh:523:23: error: static assertion failed: Input to QuantityMaker is already a Quantity
      523 |         static_assert(is_not_already_a_quantity, "Input to QuantityMaker is already a Quantity");
          |                       ^~~~~~~~~~~~~~~~~~~~~~~~~
    In file included from au/code/au/prefix.hh:19,
                     from au/code/au/chrono_interop.hh:20,
                     from au/code/au/au.hh:17,
                     from au/error_examples.cc:15:
    au/code/au/quantity_point.hh: In instantiation of 'constexpr void au::QuantityPointMaker<UnitT>::operator()(au::QuantityPoint<U, R>) const [with U = au::Meters; R = int; Unit = au::Meters]':
    au/error_examples.cc:50:19:   required from here
    au/code/au/quantity_point.hh:295:23: error: static assertion failed: Input to QuantityPointMaker is already a QuantityPoint
      295 |         static_assert(is_not_already_a_quantity_point,
          |                       ^~~~~~~~~~~~~~~~~~~~~~~~~~~~~~~
    ```

    **Compiler error (MSVC 2019 x64)**
    ```
    D:\a\au\au\au.hh(4391): error C2338: Input to QuantityMaker is already a Quantity
    error_examples.cc(48): note: see reference to function template instantiation 'void au::QuantityMaker<au::Meters>::operator ()<au::Meters,int>(au::Quantity<au::Meters,int>) const' being compiled
    error_examples.cc(48): note: see reference to function template instantiation 'void au::QuantityMaker<au::Meters>::operator ()<au::Meters,int>(au::Quantity<au::Meters,int>) const' being compiled
    D:\a\au\au\au.hh(5111): error C2338: Input to QuantityPointMaker is already a QuantityPoint
    error_examples.cc(51): note: see reference to function template instantiation 'void au::QuantityPointMaker<au::Meters>::operator ()<Unit,T>(au::QuantityPoint<Unit,T>) const' being compiled
            with
            [
                Unit=au::Meters,
                T=int
            ]
    error_examples.cc(51): note: see reference to function template instantiation 'void au::QuantityPointMaker<au::Meters>::operator ()<Unit,T>(au::QuantityPoint<Unit,T>) const' being compiled
            with
            [
                Unit=au::Meters,
                T=int
            ]
    ```


    **Compiler error (MSVC 2022 x64)**
    ```
    D:\a\au\au\au.hh(4391): error C2338: static_assert failed: 'Input to QuantityMaker is already a Quantity'
    D:\a\au\au\au.hh(4391): note: the template instantiation context (the oldest one first) is
    error_examples.cc(48): note: see reference to function template instantiation 'void au::QuantityMaker<au::Meters>::operator ()<au::Meters,int>(au::Quantity<au::Meters,int>) const' being compiled
    error_examples.cc(48): note: see the first reference to 'au::QuantityMaker<au::Meters>::operator ()' in 'au::example_input_to_maker'
    D:\a\au\au\au.hh(5111): error C2338: static_assert failed: 'Input to QuantityPointMaker is already a QuantityPoint'
    D:\a\au\au\au.hh(5111): note: the template instantiation context (the oldest one first) is
    error_examples.cc(51): note: see reference to function template instantiation 'void au::QuantityPointMaker<au::Meters>::operator ()<Unit,T>(au::QuantityPoint<Unit,T>) const' being compiled
            with
            [
                Unit=au::Meters,
                T=int
            ]
    error_examples.cc(51): note: see the first reference to 'au::QuantityPointMaker<au::Meters>::operator ()' in 'au::example_input_to_maker'
    ```



## Dangerous conversion

**Meaning:**  This is a _physically_ meaningful conversion, but we think the risk of a grossly
incorrect answer is too high, so we forbid it.  There are two main sources for this risk, both
having to do with integral storage types.

1. **Inexact conversion**.  Example: `inches(24).as(feet)`.

2. **Overflow**.  Example: `giga(hertz)(1).as(hertz)`.

Both of these examples would in fact produce the correct answer with the specific values given (`24`
and `1`).  However, many (most!) other values would not.  Thus, we disallow the entire conversion
operation (at least in this format).

**Solution:**  There are different strategies to solve this, depending on your use case.

1. **Use floating point**.  As mentioned above, these risks only apply to integer values.  If
   floating point is what you want anyway, just use it.  `giga(hertz)(1.0).as(hertz)` produces
   `hertz(1'000'000'000.0)`.

2. **Use the "coercing" version**.  `inches(24).coerce_as(feet)` produces `feet(2)`.

!!! warning
    Stop and think before using the coercing version.  If you're reviewing code that uses it, ask
    about it.  The library is trying to protect you from an error prone operation.  The mechanism
    exists because sometimes you can know that it's OK, but remember to stop and check first!

!!! example
    **Code**

    === "Broken"
        ```cpp
        // A (BROKEN): inexact conversion.
        inches(24).as(feet);

        // B (BROKEN): overflow risk.
        giga(hertz)(1).as(hertz);
        ```

    === "Fixed (1. Floating Point)"
        ```cpp
        // A (FIXED): 1. use floating point.
        inches(24.0).as(feet);

        // B (FIXED): 1. use floating point.
        giga(hertz)(1.0).as(hertz);
        ```

    === "Fixed (2. Coercing version)"
        ```cpp
        // A (FIXED): 2. use coercing version.
        inches(24).coerce_as(feet);

        // B (FIXED): 2. use coercing version.
        giga(hertz)(1).coerce_as(hertz);
        ```


    **Compiler error (clang 14)**
    ```
    au/code/au/quantity.hh:163:9: error: static_assert failed due to requirement 'IMPLICIT_OK' "Dangerous conversion for integer Rep!  See: https://aurora-opensource.github.io/au/main/troubleshooting/#dangerous-conversion"
            static_assert(
            ^
    au/error_examples.cc:58:16: note: in instantiation of function template specialization 'au::Quantity<au::Inches, int>::as<au::QuantityMaker<au::Feet>, void>' requested here
        inches(24).as(feet);
                   ^
    In file included from au/error_examples.cc:15:
    In file included from au/code/au/au.hh:17:
    In file included from au/code/au/chrono_interop.hh:20:
    In file included from au/code/au/prefix.hh:18:
    au/code/au/quantity.hh:163:9: error: static_assert failed due to requirement 'IMPLICIT_OK' "Dangerous conversion for integer Rep!  See: https://aurora-opensource.github.io/au/main/troubleshooting/#dangerous-conversion"
            static_assert(
            ^
    au/error_examples.cc:61:20: note: in instantiation of function template specialization 'au::Quantity<au::Giga<au::Hertz>, int>::as<au::QuantityMaker<au::Hertz>, void>' requested here
        giga(hertz)(1).as(hertz);
                       ^
    ```

    **Compiler error (clang 11)**
    ```
    au/code/au/quantity.hh:163:9: error: static_assert failed due to requirement 'IMPLICIT_OK' "Dangerous conversion for integer Rep!  See: https://aurora-opensource.github.io/au/main/troubleshooting/#dangerous-conversion"
            static_assert(
            ^
    au/error_examples.cc:58:16: note: in instantiation of function template specialization 'au::Quantity<au::Inches, int>::as<au::QuantityMaker<au::Feet>, void>' requested here
        inches(24).as(feet);
                   ^
    In file included from au/error_examples.cc:15:
    In file included from au/code/au/au.hh:17:
    In file included from au/code/au/chrono_interop.hh:20:
    In file included from au/code/au/prefix.hh:18:
    au/code/au/quantity.hh:163:9: error: static_assert failed due to requirement 'IMPLICIT_OK' "Dangerous conversion for integer Rep!  See: https://aurora-opensource.github.io/au/main/troubleshooting/#dangerous-conversion"
            static_assert(
            ^
    au/error_examples.cc:61:20: note: in instantiation of function template specialization 'au::Quantity<au::Giga<au::Hertz>, int>::as<au::QuantityMaker<au::Hertz>, void>' requested here
        giga(hertz)(1).as(hertz);
                       ^
    ```

    **Compiler error (gcc 10)**
    ```
    ./au/quantity.hh: In instantiation of 'constexpr auto au::Quantity<UnitT, RepT>::as(NewUnit) const [with NewUnit = au::Feet; <template-parameter-2-2> = void; UnitT = au::Inches; RepT = int]':
    ./au/quantity.hh:206:18:   required from 'constexpr auto au::Quantity<UnitT, RepT>::as(au::QuantityMaker<NewUnit>) const [with NewUnit = au::Feet; UnitT = au::Inches; RepT = int]'
    au/error_examples.cc:44:23:   required from here
    ./au/quantity.hh:169:13: error: static assertion failed: Dangerous conversion for integer Rep!  See: https://aurora-opensource.github.io/au/main/troubleshooting/#dangerous-conversion
      169 |             IMPLICIT_OK,
          |             ^~~~~~~~~~~
    ./au/quantity.hh: In instantiation of 'constexpr auto au::Quantity<UnitT, RepT>::as(NewUnit) const [with NewUnit = au::Hertz; <template-parameter-2-2> = void; UnitT = au::Giga<au::Hertz>; RepT = int]':
    ./au/quantity.hh:206:18:   required from 'constexpr auto au::Quantity<UnitT, RepT>::as(au::QuantityMaker<NewUnit>) const [with NewUnit = au::Hertz; UnitT = au::Giga<au::Hertz>; RepT = int]'
    au/error_examples.cc:47:28:   required from here
    ./au/quantity.hh:169:13: error: static assertion failed: Dangerous conversion for integer Rep!  See: https://aurora-opensource.github.io/au/main/troubleshooting/#dangerous-conversion
    ```

    **Compiler error (MSVC 2019 x64)**
    ```
    D:\a\au\au\au.hh(4032): error C2338: Dangerous conversion for integer Rep!  See: https://aurora-opensource.github.io/au/main/troubleshooting/#dangerous-conversion
    error_examples.cc(59): note: see reference to function template instantiation 'auto au::Quantity<au::Inches,int>::as<au::QuantityMaker<au::Feet>,void>(NewUnit) const' being compiled
            with
            [
                NewUnit=au::QuantityMaker<au::Feet>
            ]
    ```

    **Compiler error (MSVC 2022 x64)**
    ```
    D:\a\au\au\au.hh(4032): error C2338: static_assert failed: 'Dangerous conversion for integer Rep!  See: https://aurora-opensource.github.io/au/main/troubleshooting/#dangerous-conversion'
    D:\a\au\au\au.hh(4032): note: the template instantiation context (the oldest one first) is
    error_examples.cc(59): note: see reference to function template instantiation 'auto au::Quantity<au::Inches,int>::as<au::QuantityMaker<au::Feet>,void>(NewUnit) const' being compiled
            with
            [
                NewUnit=au::QuantityMaker<au::Feet>
            ]
    ```

## No type named 'type' in 'std::common_type'

**Meaning:**  You probably tried to perform a ["common-unit
operation"](./discussion/concepts/arithmetic.md#common-unit) (addition, subtraction, comparison)
with two incompatible Quantities.  Typically, this means they have different _dimensions_, which
makes this an intrinsically meaningless operation.

**Solution:**  Figure out what dimension you expected them to have, and which value had the wrong
dimension.  Then, figure out how to fix your expression so it has the right dimension.

!!! example

    **Code**

    === "Broken"
        ```cpp
        // (BROKEN): different dimensions.
        meters(1) + seconds(1);
        ```

    === "Fixed"
        ```cpp
        // (FIXED): fix coding mistake.
        meters(1) + seconds(1) * (meters / second)(10);
        ```


    **Compiler error (clang 14)**
    ```
    In file included from au/error_examples.cc:15:
    In file included from au/code/au/au.hh:17:
    In file included from au/code/au/chrono_interop.hh:17:
    In file included from external/llvm_14_toolchain_llvm/bin/../include/c++/v1/chrono:697:
    In file included from external/llvm_14_toolchain_llvm/bin/../include/c++/v1/__chrono/calendar.h:13:
    In file included from external/llvm_14_toolchain_llvm/bin/../include/c++/v1/__chrono/duration.h:14:
    In file included from external/llvm_14_toolchain_llvm/bin/../include/c++/v1/limits:105:
    external/llvm_14_toolchain_llvm/bin/../include/c++/v1/type_traits:2388:25: error: no type named 'type' in 'std::common_type<au::Quantity<au::Meters, int>, au::Quantity<au::Seconds, int>>'
    template <class ..._Tp> using common_type_t = typename common_type<_Tp...>::type;
                            ^~~~~
    au/code/au/quantity.hh:625:20: note: in instantiation of template type alias 'common_type_t' requested here
        using C = std::common_type_t<T, U>;
                       ^
    au/code/au/quantity.hh:663:20: note: in instantiation of function template specialization 'au::detail::using_common_type<au::Quantity<au::Meters, int>, au::Quantity<au::Seconds, int>, au::detail::Plus>' requested here
        return detail::using_common_type(q1, q2, detail::plus);
                       ^
    au/error_examples.cc:69:15: note: in instantiation of function template specialization 'au::operator+<au::Meters, au::Seconds, int, int>' requested here
        meters(1) + seconds(1);
                  ^
    ```

    **Compiler error (clang 11)**
    ```
    In file included from au/error_examples.cc:15:
    In file included from au/code/au/au.hh:17:
    In file included from au/code/au/chrono_interop.hh:17:
    In file included from external/llvm_11_toolchain_llvm/bin/../include/c++/v1/chrono:828:
    external/llvm_11_toolchain_llvm/bin/../include/c++/v1/type_traits:2462:25: error: no type named 'type' in 'std::__1::common_type<au::Quantity<au::Meters, int>, au::Quantity<au::Seconds, int>>'
    template <class ..._Tp> using common_type_t = typename common_type<_Tp...>::type;
                            ^~~~~
    au/code/au/quantity.hh:625:20: note: in instantiation of template type alias 'common_type_t' requested here
        using C = std::common_type_t<T, U>;
                       ^
    au/code/au/quantity.hh:663:20: note: in instantiation of function template specialization 'au::detail::using_common_type<au::Quantity<au::Meters, int>, au::Quantity<au::Seconds, int>, au::detail::Plus>' requested here
        return detail::using_common_type(q1, q2, detail::plus);
                       ^
    au/error_examples.cc:69:15: note: in instantiation of function template specialization 'au::operator+<au::Meters, au::Seconds, int, int>' requested here
        meters(1) + seconds(1);
                  ^
    ```

    **Compiler error (gcc 10)**
    ```
    In file included from external/sysroot_x86_64//include/c++/10.3.0/ratio:39,
                     from external/sysroot_x86_64//include/c++/10.3.0/chrono:39,
                     from au/code/au/chrono_interop.hh:17,
                     from au/code/au/au.hh:17,
                     from au/error_examples.cc:15:
    external/sysroot_x86_64//include/c++/10.3.0/type_traits: In substitution of 'template<class ... _Tp> using common_type_t = typename std::common_type::type [with _Tp = {au::Quantity<au::Meters, int>, au::Quantity<au::Seconds, int>}]':
    au/code/au/quantity.hh:625:11:   required from 'constexpr auto au::detail::using_common_type(T, U, Func) [with T = au::Quantity<au::Meters, int>; U = au::Quantity<au::Seconds, int>; Func = au::detail::Plus]'
    au/code/au/quantity.hh:663:37:   required from 'constexpr auto au::operator+(au::Quantity<U1, R1>, au::Quantity<U2, R2>) [with U1 = au::Meters; U2 = au::Seconds; R1 = int; R2 = int]'
    au/error_examples.cc:69:26:   required from here
    external/sysroot_x86_64//include/c++/10.3.0/type_traits:2562:11: error: no type named 'type' in 'struct std::common_type<au::Quantity<au::Meters, int>, au::Quantity<au::Seconds, int> >'
     2562 |     using common_type_t = typename common_type<_Tp...>::type;
          |           ^~~~~~~~~~~~~
    In file included from au/code/au/prefix.hh:18,
                     from au/code/au/chrono_interop.hh:20,
                     from au/code/au/au.hh:17,
                     from au/error_examples.cc:15:
    au/code/au/quantity.hh: In instantiation of 'constexpr auto au::detail::using_common_type(T, U, Func) [with T = au::Quantity<au::Meters, int>; U = au::Quantity<au::Seconds, int>; Func = au::detail::Plus]':
    au/code/au/quantity.hh:663:37:   required from 'constexpr auto au::operator+(au::Quantity<U1, R1>, au::Quantity<U2, R2>) [with U1 = au::Meters; U2 = au::Seconds; R1 = int; R2 = int]'
    au/error_examples.cc:69:26:   required from here
    au/code/au/quantity.hh:627:94: error: no type named 'type' in 'struct std::common_type<au::Quantity<au::Meters, int>, au::Quantity<au::Seconds, int> >'
      627 |         std::is_same<typename C::Rep, std::common_type_t<typename T::Rep, typename U::Rep>>::value,
          |                                                                                              ^~~~~
    ```

    **Compiler error (MSVC 2019 x64)**
    ```
    C:\Program Files (x86)\Microsoft Visual Studio\2019\Enterprise\VC\Tools\MSVC\14.29.30133\include\type_traits(1164): error C2794: 'type': is not a member of any direct or indirect base class of 'std::common_type<T,U>'
            with
            [
                T=au::Quantity<au::Meters,int>,
                U=au::Quantity<au::Seconds,int>
            ]
    D:\a\au\au\au.hh(4493): note: see reference to alias template instantiation 'std::common_type_t<au::Quantity<au::Meters,int>,U>' being compiled
            with
            [
                U=au::Quantity<au::Seconds,int>
            ]
    D:\a\au\au\au.hh(4531): note: see reference to function template instantiation 'auto au::detail::using_common_type<au::Quantity<au::Meters,int>,au::Quantity<au::Seconds,int>,au::detail::Plus>(T,U,Func)' being compiled
            with
            [
                T=au::Quantity<au::Meters,int>,
                U=au::Quantity<au::Seconds,int>,
                Func=au::detail::Plus
            ]
    error_examples.cc(70): note: see reference to function template instantiation 'auto au::operator +<au::Meters,au::Seconds,int,int>(au::Quantity<au::Meters,int>,au::Quantity<au::Seconds,int>)' being compiled
    D:\a\au\au\au.hh(4493): error C2938: 'std::common_type_t' : Failed to specialize alias template
    D:\a\au\au\au.hh(4495): error C2057: expected constant expression
    D:\a\au\au\au.hh(4367): error C2668: 'au::Quantity<au::Meters,int>::as': ambiguous call to overloaded function
    D:\a\au\au\au.hh(4023): note: could be 'auto au::Quantity<au::Meters,int>::as<NewRep,enable_if<au::IsUnit<AssociatedUnit<NewUnit>::type>::value,void>::type>(NewUnit) const'
            with
            [
                NewRep=TargetUnit::Rep,
                NewUnit=TargetUnit::Rep
            ]
    D:\a\au\au\au.hh(4013): note: or       'auto au::Quantity<au::Meters,int>::as<NewRep,Unit,void>(NewUnit) const'
            with
            [
                NewRep=TargetUnit::Rep,
                Unit=au::Meters,
                NewUnit=au::Meters
            ]
    D:\a\au\au\au.hh(4367): note: while trying to match the argument list '(Unit)'
            with
            [
                Unit=au::Meters
            ]
    D:\a\au\au\au.hh(4488): note: see reference to function template instantiation 'auto au::rep_cast<TargetUnit::Rep,au::Meters,int>(au::Quantity<au::Meters,int>)' being compiled
    D:\a\au\au\au.hh(4498): note: see reference to function template instantiation 'auto au::detail::cast_to_common_type<C,au::Meters,int>(au::Quantity<au::Meters,int>)' being compiled
    D:\a\au\au\au.hh(4367): error C2668: 'au::Quantity<au::Seconds,int>::as': ambiguous call to overloaded function
    D:\a\au\au\au.hh(4023): note: could be 'auto au::Quantity<au::Seconds,int>::as<NewRep,enable_if<au::IsUnit<AssociatedUnit<NewUnit>::type>::value,void>::type>(NewUnit) const'
            with
            [
                NewRep=TargetUnit::Rep,
                NewUnit=TargetUnit::Rep
            ]
    D:\a\au\au\au.hh(4013): note: or       'auto au::Quantity<au::Seconds,int>::as<NewRep,Unit,void>(NewUnit) const'
            with
            [
                NewRep=TargetUnit::Rep,
                Unit=au::Seconds,
                NewUnit=au::Seconds
            ]
    D:\a\au\au\au.hh(4367): note: while trying to match the argument list '(Unit)'
            with
            [
                Unit=au::Seconds
            ]
    D:\a\au\au\au.hh(4488): note: see reference to function template instantiation 'auto au::rep_cast<TargetUnit::Rep,au::Seconds,int>(au::Quantity<au::Seconds,int>)' being compiled
    D:\a\au\au\au.hh(4498): note: see reference to function template instantiation 'auto au::detail::cast_to_common_type<C,au::Seconds,int>(au::Quantity<au::Seconds,int>)' being compiled
    D:\a\au\au\au.hh(4498): error C2672: 'operator __surrogate_func': no matching overloaded function found
    D:\a\au\au\au.hh(4498): error C2893: Failed to specialize function template 'auto au::detail::Plus::operator ()(const T &,const U &) const'
    D:\a\au\au\au.hh(954): note: see declaration of 'au::detail::Plus::operator ()'
    D:\a\au\au\au.hh(4498): note: With the following template arguments:
    D:\a\au\au\au.hh(4498): note: 'T=void'
    D:\a\au\au\au.hh(4498): note: 'U=void'
    ```

    **Compiler error (MSVC 2022 x64)**
    ```
    C:\Program Files\Microsoft Visual Studio\2022\Enterprise\VC\Tools\MSVC\14.41.34120\include\type_traits(1334): error C2794: 'type': is not a member of any direct or indirect base class of 'std::common_type<T,U>'
            with
            [
                T=au::Quantity<au::Meters,int>,
                U=au::Quantity<au::Seconds,int>
            ]
    C:\Program Files\Microsoft Visual Studio\2022\Enterprise\VC\Tools\MSVC\14.41.34120\include\type_traits(1334): note: the template instantiation context (the oldest one first) is
    error_examples.cc(70): note: see reference to function template instantiation 'auto au::operator +<au::Meters,au::Seconds,int,int>(au::Quantity<au::Meters,int>,au::Quantity<au::Seconds,int>)' being compiled
    D:\a\au\au\au.hh(4531): note: see reference to function template instantiation 'auto au::detail::using_common_type<au::Quantity<au::Meters,int>,au::Quantity<au::Seconds,int>,au::detail::Plus>(T,U,Func)' being compiled
            with
            [
                T=au::Quantity<au::Meters,int>,
                U=au::Quantity<au::Seconds,int>,
                Func=au::detail::Plus
            ]
    D:\a\au\au\au.hh(4493): note: see reference to alias template instantiation 'std::common_type_t<T,U>' being compiled
            with
            [
                T=au::Quantity<au::Meters,int>,
                U=au::Quantity<au::Seconds,int>
            ]
    D:\a\au\au\au.hh(4493): error C2938: 'std::common_type_t' : Failed to specialize alias template
    D:\a\au\au\au.hh(4495): error C2057: expected constant expression
    D:\a\au\au\au.hh(4367): error C2668: 'au::Quantity<au::Meters,int>::as': ambiguous call to overloaded function
    D:\a\au\au\au.hh(4023): note: could be 'auto au::Quantity<au::Meters,int>::as<NewRep,enable_if<au::IsUnit<AssociatedUnit<NewUnit>::type>::value,void>::type>(NewUnit) const'
            with
            [
                NewRep=TargetUnit::Rep,
                NewUnit=TargetUnit::Rep
            ]
    D:\a\au\au\au.hh(4013): note: or       'auto au::Quantity<au::Meters,int>::as<NewRep,Unit,void>(NewUnit) const'
            with
            [
                NewRep=TargetUnit::Rep,
                Unit=au::Meters,
                NewUnit=au::Meters
            ]
    D:\a\au\au\au.hh(4367): note: while trying to match the argument list '(Unit)'
            with
            [
                Unit=au::Meters
            ]
    D:\a\au\au\au.hh(4367): note: the template instantiation context (the oldest one first) is
    D:\a\au\au\au.hh(4498): note: see reference to function template instantiation 'auto au::detail::cast_to_common_type<au::detail::using_common_type::C,au::Meters,int>(au::Quantity<au::Meters,int>)' being compiled
    D:\a\au\au\au.hh(4488): note: see reference to function template instantiation 'auto au::rep_cast<TargetUnit::Rep,au::Meters,int>(au::Quantity<au::Meters,int>)' being compiled
    D:\a\au\au\au.hh(4367): error C2668: 'au::Quantity<au::Seconds,int>::as': ambiguous call to overloaded function
    D:\a\au\au\au.hh(4023): note: could be 'auto au::Quantity<au::Seconds,int>::as<NewRep,enable_if<au::IsUnit<AssociatedUnit<NewUnit>::type>::value,void>::type>(NewUnit) const'
            with
            [
                NewRep=TargetUnit::Rep,
                NewUnit=TargetUnit::Rep
            ]
    D:\a\au\au\au.hh(4013): note: or       'auto au::Quantity<au::Seconds,int>::as<NewRep,Unit,void>(NewUnit) const'
            with
            [
                NewRep=TargetUnit::Rep,
                Unit=au::Seconds,
                NewUnit=au::Seconds
            ]
    D:\a\au\au\au.hh(4367): note: while trying to match the argument list '(Unit)'
            with
            [
                Unit=au::Seconds
            ]
    D:\a\au\au\au.hh(4367): note: the template instantiation context (the oldest one first) is
    D:\a\au\au\au.hh(4498): note: see reference to function template instantiation 'auto au::detail::cast_to_common_type<au::detail::using_common_type::C,au::Seconds,int>(au::Quantity<au::Seconds,int>)' being compiled
    D:\a\au\au\au.hh(4488): note: see reference to function template instantiation 'auto au::rep_cast<TargetUnit::Rep,au::Seconds,int>(au::Quantity<au::Seconds,int>)' being compiled
    D:\a\au\au\au.hh(4498): error C3889: call to object of class type 'au::detail::Plus': no matching call operator found
    D:\a\au\au\au.hh(954): note: could be 'auto au::detail::Plus::operator ()(const T &,const U &) const'
    D:\a\au\au\au.hh(4498): note: Failed to specialize function template 'auto au::detail::Plus::operator ()(const T &,const U &) const'
    D:\a\au\au\au.hh(4498): note: With the following template arguments:
    D:\a\au\au\au.hh(4498): note: 'T=void'
    D:\a\au\au\au.hh(4498): note: 'U=void'
    D:\a\au\au\au.hh(4498): note: you cannot create a reference to 'void'
<<<<<<< HEAD
=======
    ```

## Can't pass `Quantity` to a unit slot {#quantity-to-unit-slot}

**Other variants:**

- "Can't pass `QuantityPoint` to a unit slot"
- "Can't pass `Quantity` to a unit slot for points"
- "Can't pass `QuantityPoint` to a unit slot for points"

**Meaning:**  A [unit slot](./discussion/concepts/unit-slot.md) is an API that takes _any unit-named
type in the library_, and treats it as the associated unit.  Besides simple unit types themselves,
these can include quantity makers (such as `meters`), unit symbols (such as `symbols::m`), constants
(such as `SPEED_OF_LIGHT`), and so on.

Notably, what it _cannot_ include is a `Quantity` or `QuantityPoint`.  Notice that all of the types
we mentioned above have a _completely unambiguous value_, known at compile time from the _type
alone_.  This is not the case for something like `Quantity`, which holds an underlying runtime
numeric value, to represent the quantity in its specific unit.

**Solution:**  If you're attempting to use the `Quantity` as an ad hoc unit, simply replace it with
a unit that you scale by a magnitude, `mag<N>()`.

!!! example

    **Code**

    Let's try to round a quantity of bytes to the nearest 10-byte amount.

    === "Broken"
        ```cpp
        // (BROKEN): can't pass Quantity to unit slot.
        auto size = bytes(1234);
        size = round_as<int>(bytes(10), size);
        //         unit slot ^^^^^^^^^
        ```

    === "Fixed"
        ```cpp
        // (FIXED): use an ad hoc scaled unit.
        auto size = bytes(1234);
        size = round_as<int>(bytes * mag<10>(), size);
        //         unit slot ^^^^^^^^^^^^^^^^^
        ```

    **Compiler error (clang 14)**

    ```
    In file included from au/error_examples.cc:15:
    In file included from au/code/au/au.hh:17:
    In file included from au/code/au/chrono_interop.hh:20:
    In file included from au/code/au/prefix.hh:18:
    au/code/au/quantity.hh:430:5: error: static_assert failed due to requirement 'detail::AlwaysFalse<au::Bytes, int>::value' "Can't pass `Quantity` to a unit slot"
        static_assert(detail::AlwaysFalse<U, R>::value, "Can't pass `Quantity` to a unit slot");
        ^             ~~~~~~~~~~~~~~~~~~~~~~~~~~~~~~~~
    au/code/au/unit_of_measure.hh:147:1: note: in instantiation of template class 'au::AssociatedUnit<au::Quantity<au::Bytes, int>>' requested here
    using AssociatedUnitT = typename AssociatedUnit<U>::type;
    ^
    au/code/au/math.hh:434:26: note: in instantiation of template type alias 'AssociatedUnitT' requested here
        return make_quantity<AssociatedUnitT<RoundingUnits>>(round_in<OutputRep>(rounding_units, q));
                             ^
    au/error_examples.cc:78:12: note: in instantiation of function template specialization 'au::round_as<int, au::Quantity<au::Bytes, int>, au::Bytes, int>' requested here
        size = round_as<int>(bytes(10), size);
               ^
    ```

    **Compiler error (clang 11)**

    ```
    In file included from au/error_examples.cc:15:
    In file included from au/code/au/au.hh:17:
    In file included from au/code/au/chrono_interop.hh:20:
    In file included from au/code/au/prefix.hh:18:
    au/code/au/quantity.hh:430:5: error: static_assert failed due to requirement 'detail::AlwaysFalse<au::Bytes, int>::value' "Can't pass `Quantity` to a unit slot"
        static_assert(detail::AlwaysFalse<U, R>::value, "Can't pass `Quantity` to a unit slot");
        ^             ~~~~~~~~~~~~~~~~~~~~~~~~~~~~~~~~
    au/code/au/unit_of_measure.hh:147:1: note: in instantiation of template class 'au::AssociatedUnit<au::Quantity<au::Bytes, int>>' requested here
    using AssociatedUnitT = typename AssociatedUnit<U>::type;
    ^
    au/code/au/math.hh:434:26: note: in instantiation of template type alias 'AssociatedUnitT' requested here
        return make_quantity<AssociatedUnitT<RoundingUnits>>(round_in<OutputRep>(rounding_units, q));
                             ^
    au/error_examples.cc:78:12: note: in instantiation of function template specialization 'au::round_as<int, au::Quantity<au::Bytes, int>, au::Bytes, int>' requested here
        size = round_as<int>(bytes(10), size);
               ^
    ```

    **Compiler error (gcc 10)**

    ```
    au/code/au/quantity.hh: In instantiation of 'struct au::AssociatedUnit<au::Quantity<au::Bytes, int> >':
    au/code/au/unit_of_measure.hh:147:7:   required by substitution of 'template<class U> using AssociatedUnitT = typename au::AssociatedUnit::type [with U = au::Quantity<au::Bytes, int>]'
    au/code/au/math.hh:434:12:   required from 'auto au::round_as(RoundingUnits, au::Quantity<U2, R2>) [with OutputRep = int; RoundingUnits = au::Quantity<au::Bytes, int>; U = au::Bytes; R = int]'
    au/error_examples.cc:78:41:   required from here
    au/code/au/quantity.hh:430:46: error: static assertion failed: Can't pass `Quantity` to a unit slot
      430 |     static_assert(detail::AlwaysFalse<U, R>::value, "Can't pass `Quantity` to a unit slot");
          |                                              ^~~~~
    In file included from au/code/au/conversion_policy.hh:22,
                     from au/code/au/quantity.hh:20,
                     from au/code/au/prefix.hh:18,
                     from au/code/au/chrono_interop.hh:20,
                     from au/code/au/au.hh:17,
                     from au/error_examples.cc:15:
    au/code/au/unit_of_measure.hh: In substitution of 'template<class U> using AssociatedUnitT = typename au::AssociatedUnit::type [with U = au::Quantity<au::Bytes, int>]':
    au/code/au/math.hh:434:12:   required from 'auto au::round_as(RoundingUnits, au::Quantity<U2, R2>) [with OutputRep = int; RoundingUnits = au::Quantity<au::Bytes, int>; U = au::Bytes; R = int]'
    au/error_examples.cc:78:41:   required from here
    au/code/au/unit_of_measure.hh:147:7: error: no type named 'type' in 'struct au::AssociatedUnit<au::Quantity<au::Bytes, int> >'
      147 | using AssociatedUnitT = typename AssociatedUnit<U>::type;
          |       ^~~~~~~~~~~~~~~
    In file included from au/code/au/au.hh:19,
                     from au/error_examples.cc:15:
    au/code/au/math.hh: In instantiation of 'auto au::round_in(RoundingUnits, au::Quantity<U, R>) [with RoundingUnits = au::Quantity<au::Bytes, int>; U = au::Bytes; R = int]':
    au/code/au/math.hh:400:43:   required from 'auto au::round_in(RoundingUnits, au::Quantity<U2, R2>) [with OutputRep = int; RoundingUnits = au::Quantity<au::Bytes, int>; U = au::Bytes; R = int]'
    au/code/au/math.hh:434:77:   required from 'auto au::round_as(RoundingUnits, au::Quantity<U2, R2>) [with OutputRep = int; RoundingUnits = au::Quantity<au::Bytes, int>; U = au::Bytes; R = int]'
    au/error_examples.cc:78:41:   required from here
    au/code/au/math.hh:382:52: error: no matching function for call to 'au::Quantity<au::Bytes, int>::in<OurRoundingRep>(au::Quantity<au::Bytes, int>&)'
      382 |     return std::round(q.template in<OurRoundingRep>(rounding_units));
          |                       ~~~~~~~~~~~~~~~~~~~~~~~~~~~~~^~~~~~~~~~~~~~~~
    In file included from au/code/au/prefix.hh:18,
                     from au/code/au/chrono_interop.hh:20,
                     from au/code/au/au.hh:17,
                     from au/error_examples.cc:15:
    au/code/au/quantity.hh:174:22: note: candidate: 'template<class NewRep, class NewUnit, class> constexpr NewRep au::Quantity<UnitT, RepT>::in(NewUnit) const [with NewRep = NewRep; NewUnit = NewUnit; <template-parameter-2-3> = <template-parameter-1-3>; UnitT = au::Bytes; RepT = int]'
      174 |     constexpr NewRep in(NewUnit u) const {
          |                      ^~
    au/code/au/quantity.hh:174:22: note:   template argument deduction/substitution failed:
    au/code/au/quantity.hh:173:15: error: no type named 'type' in 'struct au::AssociatedUnit<au::Quantity<au::Bytes, int> >'
      173 |               typename = std::enable_if_t<IsUnit<AssociatedUnitT<NewUnit>>::value>>
          |               ^~~~~~~~
    au/code/au/quantity.hh:184:19: note: candidate: 'template<class NewUnit, class> constexpr au::Quantity<UnitT, RepT>::Rep au::Quantity<UnitT, RepT>::in(NewUnit) const [with NewUnit = NewUnit; <template-parameter-2-2> = <template-parameter-1-2>; UnitT = au::Bytes; RepT = int]'
      184 |     constexpr Rep in(NewUnit u) const {
          |                   ^~
    au/code/au/quantity.hh:184:19: note:   template argument deduction/substitution failed:
    In file included from external/sysroot_x86_64//include/c++/10.3.0/ratio:39,
                     from external/sysroot_x86_64//include/c++/10.3.0/chrono:39,
                     from au/code/au/chrono_interop.hh:17,
                     from au/code/au/au.hh:17,
                     from au/error_examples.cc:15:
    external/sysroot_x86_64//include/c++/10.3.0/type_traits: In substitution of 'template<bool _Cond, class _Tp> using enable_if_t = typename std::enable_if::type [with bool _Cond = false; _Tp = void]':
    au/code/au/quantity.hh:183:15:   required from 'auto au::round_in(RoundingUnits, au::Quantity<U, R>) [with RoundingUnits = au::Quantity<au::Bytes, int>; U = au::Bytes; R = int]'
    au/code/au/math.hh:400:43:   required from 'auto au::round_in(RoundingUnits, au::Quantity<U2, R2>) [with OutputRep = int; RoundingUnits = au::Quantity<au::Bytes, int>; U = au::Bytes; R = int]'
    au/code/au/math.hh:434:77:   required from 'auto au::round_as(RoundingUnits, au::Quantity<U2, R2>) [with OutputRep = int; RoundingUnits = au::Quantity<au::Bytes, int>; U = au::Bytes; R = int]'
    au/error_examples.cc:78:41:   required from here
    external/sysroot_x86_64//include/c++/10.3.0/type_traits:2554:11: error: no type named 'type' in 'struct std::enable_if<false, void>'
     2554 |     using enable_if_t = typename enable_if<_Cond, _Tp>::type;
          |           ^~~~~~~~~~~
    In file included from au/code/au/prefix.hh:18,
                     from au/code/au/chrono_interop.hh:20,
                     from au/code/au/au.hh:17,
                     from au/error_examples.cc:15:
    ```

    **Compiler error (MSVC 2019 x64)**

    ```
    ```

    **Compiler error (MSVC 2022 x64)**

    ```
>>>>>>> fbef96d3
    ```

## Integer division forbidden {#integer-division-forbidden}

**Meaning:**  Although Au generally tries to act just like the underlying raw numeric types, we also
try to prevent wrong code that _looks_ correct from compiling.  It turns out to be just too easy to
use integral Reps without noticing, and thus to get integer division without noticing.  This can
lead to very large errors.

**Solution:**  If you _really wanted_ integer division, wrap the denominator in `unblock_int_div()`.
Otherwise, use floating point types.

!!! example

    **Code**

    How long does it take to travel 60 m at a speed of 65 MPH?

    === "Broken"
        ```cpp
        // (BROKEN): gives (60 / 65) == 0 before conversion!
        QuantityD<Seconds> t = meters(60) / (miles / hour)(65);
        ```

    === "Fixed (1. Floating point)"
        ```cpp
        // (FIXED): 1. Using floating point, we get ~= seconds(2.06486)
        QuantityD<Seconds> t = meters(60.0) / (miles / hour)(65.0);
        ```

    === "Fixed (2. `unblock_int_div()`)"
        ```cpp
        // (FIXED): 2. Integer result == (meter * hours / mile)(0)
        auto t = meters(60) / unblock_int_div((miles / hour)(65));
        ```


    **Compiler error (clang 14)**
    ```
    In file included from au/error_examples.cc:15:
    In file included from au/code/au/au.hh:17:
    In file included from au/code/au/chrono_interop.hh:20:
    In file included from au/code/au/prefix.hh:18:
    au/code/au/quantity.hh:395:9: error: static_assert failed due to requirement 'are_units_quantity_equivalent || !uses_integer_division' "Integer division forbidden: wrap denominator in `unblock_int_div()` if you really want it"
            static_assert(are_units_quantity_equivalent || !uses_integer_division,
            ^             ~~~~~~~~~~~~~~~~~~~~~~~~~~~~~~~~~~~~~~~~~~~~~~~~~~~~~~~
    au/code/au/quantity.hh:325:9: note: in instantiation of function template specialization 'au::Quantity<au::Meters, int>::warn_if_integer_division<au::UnitProduct<au::Miles, au::Pow<au::Hours, -1>>, int>' requested here
            warn_if_integer_division<OtherUnit, OtherRep>();
            ^
    au/error_examples.cc:77:39: note: in instantiation of function template specialization 'au::Quantity<au::Meters, int>::operator/<au::UnitProduct<au::Miles, au::Pow<au::Hours, -1>>, int>' requested here
        QuantityD<Seconds> t = meters(60) / (miles / hour)(65);
                                          ^
    ```

    **Compiler error (clang 11)**
    ```
    In file included from au/error_examples.cc:15:
    In file included from au/code/au/au.hh:17:
    In file included from au/code/au/chrono_interop.hh:20:
    In file included from au/code/au/prefix.hh:18:
    au/code/au/quantity.hh:395:9: error: static_assert failed due to requirement 'are_units_quantity_equivalent || !uses_integer_division' "Integer division forbidden: wrap denominator in `unblock_int_div()` if you really want it"
            static_assert(are_units_quantity_equivalent || !uses_integer_division,
            ^             ~~~~~~~~~~~~~~~~~~~~~~~~~~~~~~~~~~~~~~~~~~~~~~~~~~~~~~~
    au/code/au/quantity.hh:325:9: note: in instantiation of function template specialization 'au::Quantity<au::Meters, int>::warn_if_integer_division<au::UnitProduct<au::Miles, au::Pow<au::Hours, -1>>, int>' requested here
            warn_if_integer_division<OtherUnit, OtherRep>();
            ^
    au/error_examples.cc:77:39: note: in instantiation of function template specialization 'au::Quantity<au::Meters, int>::operator/<au::UnitProduct<au::Miles, au::Pow<au::Hours, -1>>, int>' requested here
        QuantityD<Seconds> t = meters(60) / (miles / hour)(65);
                                          ^
    ```

    **Compiler error (gcc 10)**
    ```
    au/code/au/quantity.hh: In instantiation of 'static constexpr void au::Quantity<UnitT, RepT>::warn_if_integer_division() [with OtherUnit = au::UnitProduct<au::Miles, au::Pow<au::Hours, -1> >; OtherRep = int; UnitT = au::Meters; RepT = int]':
    au/code/au/quantity.hh:325:54:   required from here
    au/error_examples.cc:77:58:   in 'constexpr' expansion of 'au::meters.au::QuantityMaker<au::Meters>::operator()<int>(60).au::Quantity<au::Meters, int>::operator/<au::UnitProduct<au::Miles, au::Pow<au::Hours, -1> >, int>(au::miles.au::QuantityMaker<au::Miles>::operator/<au::Hours>((au::hour, const au::SingularNameFor<au::Hours>())).au::QuantityMaker<au::UnitProduct<au::Miles, au::Pow<au::Hours, -1> > >::operator()<int>(65))'
    au/code/au/quantity.hh:395:53: error: static assertion failed: Integer division forbidden: wrap denominator in `unblock_int_div()` if you really want it
      395 |         static_assert(are_units_quantity_equivalent || !uses_integer_division,
          |                       ~~~~~~~~~~~~~~~~~~~~~~~~~~~~~~^~~~~~~~~~~~~~~~~~~~~~~~~
    ```

    **Compiler error (MSVC 2019 x64)**
    ```
    D:\a\au\au\au.hh(4263): error C2338: Integer division forbidden: wrap denominator in `unblock_int_div()` if you really want it
    D:\a\au\au\au.hh(4193): note: see reference to function template instantiation 'void au::Quantity<au::Meters,int>::warn_if_integer_division<OtherUnit,OtherRep>(void)' being compiled
            with
            [
                OtherUnit=au::UnitProduct<au::Miles,au::Pow<au::Hours,-1>>,
                OtherRep=int
            ]
    D:\a\au\au\au.hh(4193): note: see reference to function template instantiation 'void au::Quantity<au::Meters,int>::warn_if_integer_division<OtherUnit,OtherRep>(void)' being compiled
            with
            [
                OtherUnit=au::UnitProduct<au::Miles,au::Pow<au::Hours,-1>>,
                OtherRep=int
            ]
    error_examples.cc(78): note: see reference to function template instantiation 'au::Quantity<au::UnitProduct<T,au::Pow<B,-1>,au::Hours>,int> au::Quantity<au::Meters,int>::operator /<au::UnitProduct<au::Miles,au::Pow<au::Hours,-1>>,int>(au::Quantity<au::UnitProduct<au::Miles,au::Pow<au::Hours,-1>>,int>) const' being compiled
            with
            [
                T=au::Meters,
                B=au::Miles
            ]
    ```

    **Compiler error (MSVC 2022 x64)**
    ```
    D:\a\au\au\au.hh(4263): error C2338: static_assert failed: 'Integer division forbidden: wrap denominator in `unblock_int_div()` if you really want it'
    D:\a\au\au\au.hh(4263): note: the template instantiation context (the oldest one first) is
    error_examples.cc(78): note: see reference to function template instantiation 'au::Quantity<au::UnitProduct<T,au::Pow<B,-1>,au::Hours>,int> au::Quantity<au::Meters,int>::operator /<au::UnitProduct<au::Miles,au::Pow<au::Hours,-1>>,int>(au::Quantity<au::UnitProduct<au::Miles,au::Pow<au::Hours,-1>>,int>) const' being compiled
            with
            [
                T=au::Meters,
                B=au::Miles
            ]
    D:\a\au\au\au.hh(4193): note: see reference to function template instantiation 'void au::Quantity<au::Meters,int>::warn_if_integer_division<OtherUnit,OtherRep>(void)' being compiled
            with
            [
                OtherUnit=au::UnitProduct<au::Miles,au::Pow<au::Hours,-1>>,
                OtherRep=int
            ]
    ```

## Dangerous inversion

**Meaning:**  This is analogous to our overflow safety surface.  When computing the inverse of
an integral quantity in a given target unit, there is some smallest value that will get truncated
down to zero (a tremendous error!).  If that value is "small enough to be scary" (currently 1,000),
we forbid the conversion.

**Solution:**  Consider using floating point; you'll always get a precise answer.  Alternatively,
use a smaller target unit.

!!! example

    **Code**

    === "Broken"
        ```cpp
        // (BROKEN): excessive truncation risk.
        inverse_as(seconds, hertz(5));
        ```

    === "Fixed (1. Floating point)"
        ```cpp
        // (FIXED): 1. Floating point result ~= seconds(0.2)
        inverse_as(seconds, hertz(5.0));
        ```

    === "Fixed (2. Smaller target unit)"
        ```cpp
        // (FIXED): 2. Integer result == milli(seconds)(200)
        inverse_as(milli(seconds), hertz(5));
        ```

    !!! note
        If you're _really_ sure it's OK, you can use the explicit-Rep version of `inverse_as`, which is
        forcing like a `static_cast`.  This is rarely the right choice, though.  Consider:

        ```cpp
        inverse_as<int>(seconds, hertz(5));
        ```

        This yields `seconds(0)`, due to the gross truncation error which the check was designed to
        prevent in the first place.



    **Compiler error (clang 14)**
    ```
    In file included from au/error_examples.cc:15:
    In file included from au/code/au/au.hh:19:
    au/code/au/math.hh:278:5: error: static_assert failed due to requirement 'UNITY.in<int>(associated_unit(target_units) * au::Hertz{}) >= threshold || std::is_floating_point<int>::value' "Dangerous inversion risking truncation to 0; must supply explicit Rep if truly desired"
        static_assert(
        ^
    au/code/au/math.hh:294:56: note: in instantiation of function template specialization 'au::inverse_in<au::QuantityMaker<au::Seconds>, au::Hertz, int>' requested here
        return make_quantity<AssociatedUnitT<TargetUnits>>(inverse_in(target_units, q));
                                                           ^
    au/error_examples.cc:85:5: note: in instantiation of function template specialization 'au::inverse_as<au::QuantityMaker<au::Seconds>, au::Hertz, int>' requested here
        inverse_as(seconds, hertz(5));
        ^
    ```

    **Compiler error (clang 11)**
    ```
    In file included from au/error_examples.cc:15:
    In file included from au/code/au/au.hh:19:
    au/code/au/math.hh:278:5: error: static_assert failed due to requirement 'UNITY.in<int>(associated_unit(target_units) * au::Hertz{}) >= threshold || std::is_floating_point<int>::value' "Dangerous inversion risking truncation to 0; must supply explicit Rep if truly desired"
        static_assert(
        ^
    au/code/au/math.hh:294:56: note: in instantiation of function template specialization 'au::inverse_in<au::QuantityMaker<au::Seconds>, au::Hertz, int>' requested here
        return make_quantity<AssociatedUnitT<TargetUnits>>(inverse_in(target_units, q));
                                                           ^
    au/error_examples.cc:85:5: note: in instantiation of function template specialization 'au::inverse_as<au::QuantityMaker<au::Seconds>, au::Hertz, int>' requested here
        inverse_as(seconds, hertz(5));
        ^
    ```

    **Compiler error (gcc 10)**
    ```
    In file included from au/code/au/au.hh:19,
                     from au/error_examples.cc:15:
    au/code/au/math.hh: In instantiation of 'constexpr auto au::inverse_in(TargetUnits, au::Quantity<U, R>) [with TargetUnits = au::QuantityMaker<au::Seconds>; U = au::Hertz; R = int]':
    au/code/au/math.hh:294:66:   required from 'constexpr auto au::inverse_as(TargetUnits, au::Quantity<U, R>) [with TargetUnits = au::QuantityMaker<au::Seconds>; U = au::Hertz; R = int]'
    au/error_examples.cc:85:33:   required from here
    au/code/au/math.hh:279:71: error: static assertion failed: Dangerous inversion risking truncation to 0; must supply explicit Rep if truly desired
      279 |         UNITY.in<R>(associated_unit(target_units) * U{}) >= threshold ||
          |         ~~~~~~~~~~~~~~~~~~~~~~~~~~~~~~~~~~~~~~~~~~~~~~~~~~~~~~~~~~~~~~^~
      280 |             std::is_floating_point<R>::value,
          |             ~~~~~~~~~~~~~~~~~~~~~~~~~~~~~~~~                           
    ```

    **Compiler error (MSVC 2019 x64)**
    ```
    D:\a\au\au\au.hh(6120): error C2338: Dangerous inversion risking truncation to 0; must supply explicit Rep if truly desired
    D:\a\au\au\au.hh(6135): note: see reference to function template instantiation 'auto au::inverse_in<TargetUnits,au::Hertz,int>(TargetUnits,au::Quantity<au::Hertz,int>)' being compiled
            with
            [
                TargetUnits=au::QuantityMaker<au::Seconds>
            ]
    error_examples.cc(86): note: see reference to function template instantiation 'auto au::inverse_as<au::QuantityMaker<au::Seconds>,au::Hertz,int>(TargetUnits,au::Quantity<au::Hertz,int>)' being compiled
            with
            [
                TargetUnits=au::QuantityMaker<au::Seconds>
            ]
    ```

    **Compiler error (MSVC 2022 x64)**
    ```
    D:\a\au\au\au.hh(6120): error C2338: static_assert failed: 'Dangerous inversion risking truncation to 0; must supply explicit Rep if truly desired'
    D:\a\au\au\au.hh(6120): note: the template instantiation context (the oldest one first) is
    error_examples.cc(86): note: see reference to function template instantiation 'auto au::inverse_as<au::QuantityMaker<au::Seconds>,au::Hertz,int>(TargetUnits,au::Quantity<au::Hertz,int>)' being compiled
            with
            [
                TargetUnits=au::QuantityMaker<au::Seconds>
            ]
    D:\a\au\au\au.hh(6135): note: see reference to function template instantiation 'auto au::inverse_in<TargetUnits,au::Hertz,int>(TargetUnits,au::Quantity<au::Hertz,int>)' being compiled
            with
            [
                TargetUnits=au::QuantityMaker<au::Seconds>
            ]
    ```

## Deduced conflicting types

**Meaning:**  In some contexts, it's not enough to have Quantity types that can easily convert to
each other.  (Common examples include the ternary operator `?:`, and initializer lists.)  You need
types that are identical, or very nearly so.  Even fully quantity-equivalent types, such as
$\text{Hz}$ and $\text{s}^{-1}$, often won't work in these contexts!

**Solution:**  You can always cast non-conforming instances to your favored unit, using `.as()`.
For the initializer list case, you can also make an explicit container, which will handle the
casting automatically when possible.

!!! example

    **Code**

    === "Broken"
        ```cpp
        // (BROKEN): Initializer list confused by Hz and s^(-1).
        for (const auto &frequency : {
                 hertz(1.0),
                 (1 / seconds(2.0)),
             }) {
            // ...
        }
        ```

    === "Fixed (1. Cast to explicit unit)"
        ```cpp
        // (FIXED): 1. Cast individual elements to desired unit.
        for (const auto &frequency : {
                 hertz(1.0),
                 (1 / seconds(2.0)).as(hertz),
             }) {
            // ...
        }
        ```

    === "Fixed (2. Use explicit container)"
        ```cpp
        // (FIXED): 2. Use container with explicit type.
        for (const auto &frequency : std::vector<QuantityD<Hertz>>{
                 hertz(1.0),
                 (1 / seconds(2.0)),
             }) {
            // ...
        }
        ```


    **Compiler error (clang 14)**
    ```
    au/error_examples.cc:93:34: error: deduced conflicting types ('Quantity<au::QuantityMaker<au::Hertz>::Unit, [...]>' vs 'Quantity<au::QuantityMaker<au::Pow<au::Seconds, -1>>::Unit, [...]>') for initializer list element type
        for (const auto &frequency : {
                                     ^
    ```

    **Compiler error (clang 11)**
    ```
    au/error_examples.cc:93:34: error: deduced conflicting types ('Quantity<au::Hertz, [...]>' vs 'Quantity<au::Pow<au::Seconds, -1>, [...]>') for initializer list element type
        for (const auto &frequency : {
                                     ^
    ```

    **Compiler error (gcc 10)**
    ```
    au/error_examples.cc: In function 'void au::example_deduced_conflicting_types()':
    au/error_examples.cc:96:10: error: unable to deduce 'std::initializer_list<auto>&&' from '{au::hertz.au::QuantityMaker<au::Hertz>::operator()<double>(1.0e+0), au::operator/<int>(1, au::seconds.au::QuantityMaker<au::Seconds>::operator()<double>(2.0e+0))}'
       96 |          }) {
          |          ^
    au/error_examples.cc:96:10: note:   deduced conflicting types for parameter 'auto' ('au::Quantity<au::Hertz, double>' and 'au::Quantity<au::Pow<au::Seconds, -1>, double>')
    ```

    **Compiler error (MSVC 2019 x64)**
    ```
    error_examples.cc(94): error C3535: cannot deduce type for 'auto &&' from 'initializer list'
    error_examples.cc(94): error C2440: 'initializing': cannot convert from 'initializer list' to 'std::initializer_list<int> &&'
    error_examples.cc(97): note: Reason: cannot convert from 'initializer list' to 'std::initializer_list<int>'
    error_examples.cc(94): note: Element '1': no conversion from 'au::Quantity<au::Hertz,double>' to 'int'
    error_examples.cc(94): note: Element '2': no conversion from 'au::Quantity<au::Pow<B,-1>,T>' to 'int'
            with
            [
                B=au::Seconds,
                T=double
            ]
    ```

    **Compiler error (MSVC 2022 x64)**
    ```
    error_examples.cc(94): error C3535: cannot deduce type for 'auto &&' from 'initializer list'
    error_examples.cc(94): error C2440: 'initializing': cannot convert from 'initializer list' to 'std::initializer_list<int> &&'
    error_examples.cc(94): note: Reason: cannot convert from 'initializer list' to 'std::initializer_list<int>'
    error_examples.cc(94): note: Element '1': no conversion from 'au::Quantity<au::Hertz,double>' to 'int'
    error_examples.cc(94): note: Element '2': no conversion from 'au::Quantity<au::Pow<B,-1>,T>' to 'int'
            with
            [
                B=au::Seconds,
                T=double
            ]
    ```

## Broken strict total ordering

**Meaning:**  This means you performed an operation that needs to put unit types into a parameter
pack --- say, a common unit, or a unit product --- but the library couldn't figure out how to order
the units inside that pack.

If that sounds obscure, it is: ordering units inside packs is a deep library implementation detail,
and we try to avoid letting end users encounter this.  To reach this error, you need two _distinct_
units that have the _same_ Dimension, Magnitude, _and_ Origin.  That's a necessary but not
sufficient condition: for example, even `UnitInverseT<Seconds>` and `Hertz` won't trigger this!

??? info "More background info on why this error exists"
    In case you want to understand more, here is the gist.

    Au is _heavily_ based on [parameter packs](./reference/detail/packs.md).  Some of these packs,
    such as `UnitProduct<...>` and `CommonUnit<...>`, take _units_ as their arguments.

    Every parameter pack needs an unambiguous canonical ordering for any possible set of input
    arguments.  Therefore, we need to create a _strict total ordering_ for the (infinitely many!)
    unit types that could appear in these packs.  This ordering needs to be known _at compile time_.
    The ordering itself doesn't matter so much, but if we don't strictly adhere to _some_ ordering,
    it's undefined behaviour.

    Our strategy is to construct a "gauntlet" of properties which we can measure for any unit (e.g.,
    Dimension, Magnitude, ...), and define some arbitrary ordering for each property.  We then
    compare the units on each property in turn.  The first one where they differ "wins".  If we get
    through _all_ the properties, and they're _still_ tied, then we have two _distinct_ unit types
    which _compare_ as equal.  This would be undefined behaviour!  Rather than silently ignoring
    this, we manifest this as a compiler error.

    That is what "broken strict total ordering" means.

**Solution:**  If you have two distinct units, and the library can't figure out how to order them,
you can _force_ a particular ordering.  Choose one of the units and give it a high "unit avoidance"
score (see example below).  This will break the tie.

Again, this is pretty unusual.  For most normal ways of forming units, the library should
automatically be able to define an ordering for them.  If you do hit this error, it may be worth
pausing to double-check that you're using the library correctly.  If you've checked, and it still
seems like something the library should be able to handle, feel free to file an
[issue](https://github.com/aurora-opensource/au/issues) --- maybe there's a way we can improve our
ordering!

!!! tip
    If you hit this error, you might be annoyed by its obscurity.  Instead, try feeling relieved!
    After all, the alternative is not "correctly working program", but "silent undefined behaviour".
    A compiler error with a searchable error message is infinitely preferable to the latter.

!!! example

    **Code**

    Note that this example is somewhat convoluted, but again, that's to be expected because this
    error is pretty hard to hit in practice.

    === "Broken"
        ```cpp
        struct Quarterfeet : decltype(Feet{} / mag<4>()) {};
        constexpr auto quarterfeet = QuantityMaker<Quarterfeet>{};

        struct Trinches : decltype(Inches{} * mag<3>()) {};
        constexpr auto trinches = QuantityMaker<Trinches>{};

        // (BROKEN): Can't tell how to order Quarterfeet and Trinches when forming common type
        if (quarterfeet(10) == trinches(10)) {
            // ...
        }
        ```

    === "Fixed"
        ```cpp
        struct Quarterfeet : decltype(Feet{} / mag<4>()) {};
        constexpr auto quarterfeet = QuantityMaker<Quarterfeet>{};

        struct Trinches : decltype(Inches{} * mag<3>()) {};
        constexpr auto trinches = QuantityMaker<Trinches>{};

        namespace au { namespace detail {
        template <>
        struct UnitAvoidance<::Trinches> : std::integral_constant<int, 100> {};
        }}

        // (FIXED): Trinches has high "unit avoidance", so it goes after Quarterfeet
        if (quarterfeet(10) == trinches(10)) {
            // ...
        }
        ```


    **Compiler error (clang 14)**
    ```
    In file included from au/error_examples.cc:15:
    In file included from au/code/au/au.hh:17:
    In file included from au/code/au/chrono_interop.hh:20:
    In file included from au/code/au/prefix.hh:18:
    In file included from au/code/au/quantity.hh:19:
    In file included from au/code/au/apply_magnitude.hh:17:
    In file included from au/code/au/apply_rational_magnitude_to_integral.hh:19:
    In file included from au/code/au/magnitude.hh:21:
    au/code/au/packs.hh:287:5: error: static_assert failed due to requirement 'std::is_same<au::Quarterfeet, au::Trinches>::value' "Broken strict total ordering: distinct input types compare equal"
        static_assert(std::is_same<A, B>::value,
        ^             ~~~~~~~~~~~~~~~~~~~~~~~~~
    au/code/au/packs.hh:303:5: note: in instantiation of template class 'au::LexicographicTotalOrdering<au::Quarterfeet, au::Trinches>' requested here
        std::conditional_t<
        ^
    au/code/au/packs.hh:303:5: note: in instantiation of template class 'au::LexicographicTotalOrdering<au::Quarterfeet, au::Trinches, au::detail::OrderAsUnitProduct>' requested here
    au/code/au/packs.hh:303:5: note: in instantiation of template class 'au::LexicographicTotalOrdering<au::Quarterfeet, au::Trinches, au::detail::OrderByOrigin, au::detail::OrderAsUnitProduct>' requested here
    au/code/au/packs.hh:303:5: note: in instantiation of template class 'au::LexicographicTotalOrdering<au::Quarterfeet, au::Trinches, au::detail::OrderByMag, au::detail::OrderByOrigin, au::detail::OrderAsUnitProduct>' requested here
    au/code/au/packs.hh:303:5: note: in instantiation of template class 'au::LexicographicTotalOrdering<au::Quarterfeet, au::Trinches, au::detail::OrderByDim, au::detail::OrderByMag, au::detail::OrderByOrigin, au::detail::OrderAsUnitProduct>' requested here
    au/code/au/unit_of_measure.hh:920:40: note: (skipping 8 contexts in backtrace; use -ftemplate-backtrace-limit=0 to see all)
    struct InOrderFor<UnitProduct, A, B> : LexicographicTotalOrdering<A,
                                           ^
    au/code/au/quantity.hh:762:7: note: in instantiation of template class 'au::CommonQuantity<au::Quantity<au::Quarterfeet, int>, au::Quantity<au::Trinches, int>>' requested here
        : au::CommonQuantity<au::Quantity<U1, R1>, au::Quantity<U2, R2>> {};
          ^
    external/llvm_14_toolchain_llvm/bin/../include/c++/v1/type_traits:2388:25: note: in instantiation of template class 'std::common_type<au::Quantity<au::Quarterfeet, int>, au::Quantity<au::Trinches, int>>' requested here
    template <class ..._Tp> using common_type_t = typename common_type<_Tp...>::type;
                            ^
    au/code/au/quantity.hh:625:20: note: in instantiation of template type alias 'common_type_t' requested here
        using C = std::common_type_t<T, U>;
                       ^
    au/code/au/quantity.hh:637:20: note: in instantiation of function template specialization 'au::detail::using_common_type<au::Quantity<au::Quarterfeet, int>, au::Quantity<au::Trinches, int>, au::detail::Equal>' requested here
        return detail::using_common_type(q1, q2, detail::equal);
                       ^
    au/error_examples.cc:112:25: note: in instantiation of function template specialization 'au::operator==<au::Quarterfeet, au::Trinches, int, int>' requested here
        if (quarterfeet(10) == trinches(10)) {
                            ^
    ```

    **Compiler error (clang 11)**
    ```
    In file included from au/error_examples.cc:15:
    In file included from au/code/au/au.hh:17:
    In file included from au/code/au/chrono_interop.hh:20:
    In file included from au/code/au/prefix.hh:18:
    In file included from au/code/au/quantity.hh:19:
    In file included from au/code/au/apply_magnitude.hh:17:
    In file included from au/code/au/apply_rational_magnitude_to_integral.hh:19:
    In file included from au/code/au/magnitude.hh:21:
    au/code/au/packs.hh:287:5: error: static_assert failed due to requirement 'std::is_same<au::Quarterfeet, au::Trinches>::value' "Broken strict total ordering: distinct input types compare equal"
        static_assert(std::is_same<A, B>::value,
        ^             ~~~~~~~~~~~~~~~~~~~~~~~~~
    au/code/au/packs.hh:303:5: note: in instantiation of template class 'au::LexicographicTotalOrdering<au::Quarterfeet, au::Trinches>' requested here
        std::conditional_t<
        ^
    au/code/au/packs.hh:303:5: note: in instantiation of template class 'au::LexicographicTotalOrdering<au::Quarterfeet, au::Trinches, OrderAsUnitProduct>' requested here
    au/code/au/packs.hh:303:5: note: in instantiation of template class 'au::LexicographicTotalOrdering<au::Quarterfeet, au::Trinches, OrderByOrigin, OrderAsUnitProduct>' requested here
    au/code/au/packs.hh:303:5: note: in instantiation of template class 'au::LexicographicTotalOrdering<au::Quarterfeet, au::Trinches, OrderByMag, OrderByOrigin, OrderAsUnitProduct>' requested here
    au/code/au/packs.hh:303:5: note: in instantiation of template class 'au::LexicographicTotalOrdering<au::Quarterfeet, au::Trinches, OrderByDim, OrderByMag, OrderByOrigin, OrderAsUnitProduct>' requested here
    au/code/au/unit_of_measure.hh:920:40: note: (skipping 8 contexts in backtrace; use -ftemplate-backtrace-limit=0 to see all)
    struct InOrderFor<UnitProduct, A, B> : LexicographicTotalOrdering<A,
                                           ^
    au/code/au/quantity.hh:762:7: note: in instantiation of template class 'au::CommonQuantity<au::Quantity<au::Quarterfeet, int>, au::Quantity<au::Trinches, int>, void>' requested here
        : au::CommonQuantity<au::Quantity<U1, R1>, au::Quantity<U2, R2>> {};
          ^
    external/llvm_11_toolchain_llvm/bin/../include/c++/v1/type_traits:2462:25: note: in instantiation of template class 'std::__1::common_type<au::Quantity<au::Quarterfeet, int>, au::Quantity<au::Trinches, int>>' requested here
    template <class ..._Tp> using common_type_t = typename common_type<_Tp...>::type;
                            ^
    au/code/au/quantity.hh:625:20: note: in instantiation of template type alias 'common_type_t' requested here
        using C = std::common_type_t<T, U>;
                       ^
    au/code/au/quantity.hh:637:20: note: in instantiation of function template specialization 'au::detail::using_common_type<au::Quantity<au::Quarterfeet, int>, au::Quantity<au::Trinches, int>, au::detail::Equal>' requested here
        return detail::using_common_type(q1, q2, detail::equal);
                       ^
    au/error_examples.cc:112:25: note: in instantiation of function template specialization 'au::operator==<au::Quarterfeet, au::Trinches, int, int>' requested here
        if (quarterfeet(10) == trinches(10)) {
                            ^
    ```

    **Compiler error (gcc 10)**
    ```
    In file included from au/code/au/magnitude.hh:21,
                     from au/code/au/apply_rational_magnitude_to_integral.hh:19,
                     from au/code/au/apply_magnitude.hh:17,
                     from au/code/au/quantity.hh:19,
                     from au/code/au/prefix.hh:18,
                     from au/code/au/chrono_interop.hh:20,
                     from au/code/au/au.hh:17,
                     from au/error_examples.cc:15:
    au/code/au/packs.hh: In instantiation of 'struct au::LexicographicTotalOrdering<au::Quarterfeet, au::Trinches>':
    au/code/au/packs.hh:298:8:   recursively required from 'struct au::LexicographicTotalOrdering<au::Quarterfeet, au::Trinches, au::detail::OrderByDim, au::detail::OrderByMag, au::detail::OrderByOrigin, au::detail::OrderAsUnitProduct>'
    au/code/au/packs.hh:298:8:   required from 'struct au::LexicographicTotalOrdering<au::Quarterfeet, au::Trinches, au::detail::OrderByUnitAvoidance, au::detail::OrderByDim, au::detail::OrderByMag, au::detail::OrderByOrigin, au::detail::OrderAsUnitProduct>'
    au/code/au/unit_of_measure.hh:920:8:   required from 'struct au::InOrderFor<au::UnitProduct, au::Quarterfeet, au::Trinches>'
    au/code/au/unit_of_measure.hh:505:8:   required from 'struct au::InOrderFor<au::CommonUnit, au::Quarterfeet, au::Trinches>'
    au/code/au/packs.hh:383:8:   required from 'struct au::FlatDedupedTypeList<au::CommonUnit, au::CommonUnit<au::Quarterfeet>, au::CommonUnit<au::Trinches> >'
    au/code/au/unit_of_measure.hh:592:8:   required from 'struct au::ComputeCommonUnit<au::Quarterfeet, au::Trinches>'
    au/code/au/quantity.hh:748:8:   required from 'struct au::CommonQuantity<au::Quantity<au::Quarterfeet, int>, au::Quantity<au::Trinches, int>, void>'
    au/code/au/quantity.hh:761:8:   required from 'struct std::common_type<au::Quantity<au::Quarterfeet, int>, au::Quantity<au::Trinches, int> >'
    external/sysroot_x86_64//include/c++/10.3.0/type_traits:2562:11:   required by substitution of 'template<class ... _Tp> using common_type_t = typename std::common_type::type [with _Tp = {au::Quantity<au::Quarterfeet, int>, au::Quantity<au::Trinches, int>}]'
    au/code/au/quantity.hh:625:11:   required from 'constexpr auto au::detail::using_common_type(T, U, Func) [with T = au::Quantity<au::Quarterfeet, int>; U = au::Quantity<au::Trinches, int>; Func = au::detail::Equal]'
    au/code/au/quantity.hh:637:37:   required from 'constexpr bool au::operator==(au::Quantity<U1, R1>, au::Quantity<U2, R2>) [with U1 = au::Quarterfeet; U2 = au::Trinches; R1 = int; R2 = int]'
    au/error_examples.cc:112:39:   required from here
    au/code/au/packs.hh:287:39: error: static assertion failed: Broken strict total ordering: distinct input types compare equal
      287 |     static_assert(std::is_same<A, B>::value,
          |                                       ^~~~~
    au/code/au/packs.hh: In instantiation of 'struct au::LexicographicTotalOrdering<au::Trinches, au::Quarterfeet>':
    au/code/au/packs.hh:298:8:   [ skipping 2 instantiation contexts, use -ftemplate-backtrace-limit=0 to disable ]
    au/code/au/unit_of_measure.hh:505:8:   required from 'struct au::InOrderFor<au::CommonUnit, au::Trinches, au::Quarterfeet>'
    au/code/au/unit_of_measure.hh:554:8:   required from 'struct au::detail::IsFirstUnitRedundant<au::CommonUnit, au::Quarterfeet, au::Trinches>'
    au/code/au/unit_of_measure.hh:564:8:   required from 'struct au::detail::EliminateRedundantUnitsImpl<au::CommonUnit<au::Trinches, au::Quarterfeet> >'
    au/code/au/unit_of_measure.hh:592:8:   required from 'struct au::ComputeCommonUnit<au::Quarterfeet, au::Trinches>'
    au/code/au/quantity.hh:748:8:   required from 'struct au::CommonQuantity<au::Quantity<au::Quarterfeet, int>, au::Quantity<au::Trinches, int>, void>'
    au/code/au/quantity.hh:761:8:   required from 'struct std::common_type<au::Quantity<au::Quarterfeet, int>, au::Quantity<au::Trinches, int> >'
    external/sysroot_x86_64//include/c++/10.3.0/type_traits:2562:11:   required by substitution of 'template<class ... _Tp> using common_type_t = typename std::common_type::type [with _Tp = {au::Quantity<au::Quarterfeet, int>, au::Quantity<au::Trinches, int>}]'
    au/code/au/quantity.hh:625:11:   required from 'constexpr auto au::detail::using_common_type(T, U, Func) [with T = au::Quantity<au::Quarterfeet, int>; U = au::Quantity<au::Trinches, int>; Func = au::detail::Equal]'
    au/code/au/quantity.hh:637:37:   required from 'constexpr bool au::operator==(au::Quantity<U1, R1>, au::Quantity<U2, R2>) [with U1 = au::Quarterfeet; U2 = au::Trinches; R1 = int; R2 = int]'
    au/error_examples.cc:112:39:   required from here
    au/code/au/packs.hh:287:39: error: static assertion failed: Broken strict total ordering: distinct input types compare equal
    In file included from au/code/au/conversion_policy.hh:22,
                     from au/code/au/quantity.hh:20,
                     from au/code/au/prefix.hh:18,
                     from au/code/au/chrono_interop.hh:20,
                     from au/code/au/au.hh:17,
                     from au/error_examples.cc:15:
    au/code/au/unit_of_measure.hh: In instantiation of 'struct au::CommonUnit<au::Trinches, au::Quarterfeet>':
    au/code/au/packs.hh:203:7:   required by substitution of 'template<class U> using DimMemberT = typename U::Dim [with U = au::CommonUnit<au::Trinches, au::Quarterfeet>]'
    au/code/au/packs.hh:205:8:   required from 'struct au::detail::DimImpl<au::CommonUnit<au::Trinches, au::Quarterfeet> >'
    au/code/au/unit_of_measure.hh:455:8:   required from 'struct au::HasSameDimension<au::CommonUnit<au::Trinches, au::Quarterfeet>, au::Trinches>'
    au/code/au/stdx/type_traits.hh:38:59:   required from 'struct au::stdx::conjunction<au::HasSameDimension<au::CommonUnit<au::Trinches, au::Quarterfeet>, au::Trinches>, au::detail::HasSameMagnitude<au::CommonUnit<au::Trinches, au::Quarterfeet>, au::Trinches> >'
    au/code/au/unit_of_measure.hh:470:8:   [ skipping 2 instantiation contexts, use -ftemplate-backtrace-limit=0 to disable ]
    au/code/au/unit_of_measure.hh:592:8:   required from 'struct au::ComputeCommonUnit<au::Quarterfeet, au::Trinches>'
    au/code/au/quantity.hh:748:8:   required from 'struct au::CommonQuantity<au::Quantity<au::Quarterfeet, int>, au::Quantity<au::Trinches, int>, void>'
    au/code/au/quantity.hh:761:8:   required from 'struct std::common_type<au::Quantity<au::Quarterfeet, int>, au::Quantity<au::Trinches, int> >'
    external/sysroot_x86_64//include/c++/10.3.0/type_traits:2562:11:   required by substitution of 'template<class ... _Tp> using common_type_t = typename std::common_type::type [with _Tp = {au::Quantity<au::Quarterfeet, int>, au::Quantity<au::Trinches, int>}]'
    au/code/au/quantity.hh:625:11:   required from 'constexpr auto au::detail::using_common_type(T, U, Func) [with T = au::Quantity<au::Quarterfeet, int>; U = au::Quantity<au::Trinches, int>; Func = au::detail::Equal]'
    au/code/au/quantity.hh:637:37:   required from 'constexpr bool au::operator==(au::Quantity<U1, R1>, au::Quantity<U2, R2>) [with U1 = au::Quarterfeet; U2 = au::Trinches; R1 = int; R2 = int]'
    au/error_examples.cc:112:39:   required from here
    au/code/au/unit_of_measure.hh:495:70: error: static assertion failed: Elements must be listed in ascending order
      495 |     static_assert(AreElementsInOrder<CommonUnit, CommonUnit<Us...>>::value,
          |                                                                      ^~~~~
    ```

    **Compiler error (MSVC 2019 x64)**
    ```
    D:\a\au\au\au.hh(1392): error C2338: Broken strict total ordering: distinct input types compare equal
    D:\a\au\au\au.hh(1423): note: see reference to class template instantiation 'au::LexicographicTotalOrdering<A,B>' being compiled
            with
            [
                A=au::Quarterfeet,
                B=au::Trinches
            ]
    D:\a\au\au\au.hh(1423): note: see reference to class template instantiation 'au::LexicographicTotalOrdering<A,B,au::detail::OrderAsUnitProduct>' being compiled
            with
            [
                A=au::Quarterfeet,
                B=au::Trinches
            ]
    D:\a\au\au\au.hh(1423): note: see reference to class template instantiation 'au::LexicographicTotalOrdering<A,B,au::detail::OrderByOrigin,au::detail::OrderAsUnitProduct>' being compiled
            with
            [
                A=au::Quarterfeet,
                B=au::Trinches
            ]
    D:\a\au\au\au.hh(1423): note: see reference to class template instantiation 'au::LexicographicTotalOrdering<A,B,au::detail::OrderByMag,au::detail::OrderByOrigin,au::detail::OrderAsUnitProduct>' being compiled
            with
            [
                A=au::Quarterfeet,
                B=au::Trinches
            ]
    D:\a\au\au\au.hh(1423): note: see reference to class template instantiation 'au::LexicographicTotalOrdering<A,B,au::detail::OrderByDim,au::detail::OrderByMag,au::detail::OrderByOrigin,au::detail::OrderAsUnitProduct>' being compiled
            with
            [
                A=au::Quarterfeet,
                B=au::Trinches
            ]
    D:\a\au\au\au.hh(3563): note: see reference to class template instantiation 'au::LexicographicTotalOrdering<A,B,au::detail::OrderByUnitAvoidance,au::detail::OrderByDim,au::detail::OrderByMag,au::detail::OrderByOrigin,au::detail::OrderAsUnitProduct>' being compiled
            with
            [
                A=au::Quarterfeet,
                B=au::Trinches
            ]
    D:\a\au\au\au.hh(3142): note: see reference to class template instantiation 'au::InOrderFor<au::UnitProduct,A,B>' being compiled
            with
            [
                A=au::Quarterfeet,
                B=au::Trinches
            ]
    D:\a\au\au\au.hh(1502): note: see reference to class template instantiation 'au::InOrderFor<List,T,H>' being compiled
            with
            [
                List=au::CommonUnit,
                T=au::Quarterfeet,
                H=au::Trinches
            ]
    D:\a\au\au\au.hh(3226): note: see reference to class template instantiation 'au::FlatDedupedTypeList<au::CommonUnit,au::CommonUnit<T>,au::CommonUnit<au::Trinches>>' being compiled
            with
            [
                T=au::Quarterfeet
            ]
    D:\a\au\au\au.hh(3226): note: see reference to alias template instantiation 'au::FlatDedupedTypeListT<au::CommonUnit,au::Quarterfeet,au::Trinches>' being compiled
    D:\a\au\au\au.hh(3230): note: see reference to alias template instantiation 'au::ComputeCommonUnitImpl<au::Quarterfeet,au::Trinches>' being compiled
    D:\a\au\au\au.hh(4619): note: see reference to class template instantiation 'au::ComputeCommonUnit<U1,U2>' being compiled
            with
            [
                U1=au::Quarterfeet,
                U2=au::Trinches
            ]
    D:\a\au\au\au.hh(4619): note: see reference to alias template instantiation 'au::CommonUnitT<au::Quarterfeet,au::Trinches>' being compiled
    D:\a\au\au\au.hh(4630): note: see reference to class template instantiation 'au::CommonQuantity<au::Quantity<au::Quarterfeet,int>,au::Quantity<au::Trinches,int>,void>' being compiled
    D:\a\au\au\au.hh(4493): note: see reference to class template instantiation 'std::common_type<T,U>' being compiled
            with
            [
                T=au::Quantity<au::Quarterfeet,int>,
                U=au::Quantity<au::Trinches,int>
            ]
    D:\a\au\au\au.hh(4493): note: see reference to alias template instantiation 'std::common_type_t<au::Quantity<au::Quarterfeet,int>,U>' being compiled
            with
            [
                U=au::Quantity<au::Trinches,int>
            ]
    D:\a\au\au\au.hh(4505): note: see reference to function template instantiation 'auto au::detail::using_common_type<au::Quantity<au::Quarterfeet,int>,au::Quantity<au::Trinches,int>,au::detail::Equal>(T,U,Func)' being compiled
            with
            [
                T=au::Quantity<au::Quarterfeet,int>,
                U=au::Quantity<au::Trinches,int>,
                Func=au::detail::Equal
            ]
    error_examples.cc(113): note: see reference to function template instantiation 'bool au::operator ==<au::Quarterfeet,au::Trinches,int,int>(au::Quantity<au::Quarterfeet,int>,au::Quantity<au::Trinches,int>)' being compiled
    D:\a\au\au\au.hh(3132): error C2338: Elements must be listed in ascending order
    D:\a\au\au\au.hh(1310): note: see reference to class template instantiation 'au::CommonUnit<T,au::Quarterfeet>' being compiled
            with
            [
                T=au::Trinches
            ]
    D:\a\au\au\au.hh(3133): note: see reference to alias template instantiation 'au::detail::DimMemberT<au::CommonUnit<T,au::Quarterfeet>>' being compiled
            with
            [
                T=au::Trinches
            ]
    D:\a\au\au\au.hh(3094): note: see reference to class template instantiation 'au::detail::DimImpl<U1>' being compiled
            with
            [
                U1=au::CommonUnit<au::Trinches,au::Quarterfeet>
            ]
    D:\a\au\au\au.hh(3093): note: see reference to alias template instantiation 'au::detail::DimT<au::CommonUnit<T,au::Quarterfeet>>' being compiled
            with
            [
                T=au::Trinches
            ]
    D:\a\au\au\au.hh(210): note: see reference to class template instantiation 'au::HasSameDimension<U1,U2>' being compiled
            with
            [
                U1=au::CommonUnit<au::Trinches,au::Quarterfeet>,
                U2=au::Trinches
            ]
    D:\a\au\au\au.hh(3108): note: see reference to class template instantiation 'au::stdx::conjunction<au::HasSameDimension<U1,U2>,au::detail::HasSameMagnitude<U1,U2>>' being compiled
            with
            [
                U1=au::CommonUnit<au::Trinches,au::Quarterfeet>,
                U2=au::Trinches
            ]
    D:\a\au\au\au.hh(3172): note: see reference to class template instantiation 'au::AreUnitsQuantityEquivalent<TargetUnit,H>' being compiled
            with
            [
                TargetUnit=au::CommonUnit<au::Trinches,au::Quarterfeet>,
                H=au::Trinches
            ]
    D:\a\au\au\au.hh(3230): note: see reference to class template instantiation 'au::detail::FirstMatchingUnit<au::AreUnitsQuantityEquivalent,au::CommonUnit<T,au::Quarterfeet>,TargetUnit>' being compiled
            with
            [
                T=au::Trinches,
                TargetUnit=au::CommonUnit<au::Trinches,au::Quarterfeet>
            ]
    ```

    **Compiler error (MSVC 2022 x64)**
    ```
<<<<<<< HEAD
    D:\a\au\au\au.hh(1392): error C2338: Broken strict total ordering: distinct input types compare equal
    D:\a\au\au\au.hh(1423): note: see reference to class template instantiation 'au::LexicographicTotalOrdering<A,B>' being compiled
=======
    D:\a\au\au\au.hh(1392): error C2338: static_assert failed: 'Broken strict total ordering: distinct input types compare equal'
    D:\a\au\au\au.hh(1392): note: the template instantiation context (the oldest one first) is
    error_examples.cc(113): note: see reference to function template instantiation 'bool au::operator ==<au::Quarterfeet,au::Trinches,int,int>(au::Quantity<au::Quarterfeet,int>,au::Quantity<au::Trinches,int>)' being compiled
    D:\a\au\au\au.hh(4505): note: see reference to function template instantiation 'auto au::detail::using_common_type<au::Quantity<au::Quarterfeet,int>,au::Quantity<au::Trinches,int>,au::detail::Equal>(T,U,Func)' being compiled
>>>>>>> fbef96d3
            with
            [
                T=au::Quantity<au::Quarterfeet,int>,
                U=au::Quantity<au::Trinches,int>,
                Func=au::detail::Equal
            ]
    D:\a\au\au\au.hh(4493): note: see reference to alias template instantiation 'std::common_type_t<T,U>' being compiled
            with
            [
                T=au::Quantity<au::Quarterfeet,int>,
                U=au::Quantity<au::Trinches,int>
            ]
<<<<<<< HEAD
    D:\a\au\au\au.hh(1423): note: see reference to class template instantiation 'au::LexicographicTotalOrdering<A,B,au::detail::OrderAsUnitProduct>' being compiled
=======
    C:\Program Files\Microsoft Visual Studio\2022\Enterprise\VC\Tools\MSVC\14.41.34120\include\type_traits(1334): note: see reference to class template instantiation 'std::common_type<T,U>' being compiled
            with
            [
                T=au::Quantity<au::Quarterfeet,int>,
                U=au::Quantity<au::Trinches,int>
            ]
    D:\a\au\au\au.hh(4630): note: see reference to class template instantiation 'au::CommonQuantity<au::Quantity<au::Quarterfeet,int>,au::Quantity<au::Trinches,int>,void>' being compiled
    D:\a\au\au\au.hh(4619): note: see reference to alias template instantiation 'au::CommonUnitT<U1,U2>' being compiled
            with
            [
                U1=au::Quarterfeet,
                U2=au::Trinches
            ]
    D:\a\au\au\au.hh(2806): note: see reference to class template instantiation 'au::ComputeCommonUnit<U1,U2>' being compiled
            with
            [
                U1=au::Quarterfeet,
                U2=au::Trinches
            ]
    D:\a\au\au\au.hh(3230): note: see reference to alias template instantiation 'au::ComputeCommonUnitImpl<U1,U2>' being compiled
            with
            [
                U1=au::Quarterfeet,
                U2=au::Trinches
            ]
    D:\a\au\au\au.hh(3226): note: see reference to alias template instantiation 'au::FlatDedupedTypeListT<au::CommonUnit,U1,U2>' being compiled
            with
            [
                U1=au::Quarterfeet,
                U2=au::Trinches
            ]
    D:\a\au\au\au.hh(1213): note: see reference to class template instantiation 'au::FlatDedupedTypeList<au::CommonUnit,au::CommonUnit<T>,au::CommonUnit<au::Trinches>>' being compiled
            with
            [
                T=au::Quarterfeet
            ]
    D:\a\au\au\au.hh(1496): note: see reference to class template instantiation 'au::InOrderFor<List,T,H>' being compiled
            with
            [
                List=au::CommonUnit,
                T=au::Quarterfeet,
                H=au::Trinches
            ]
    D:\a\au\au\au.hh(3142): note: see reference to class template instantiation 'au::InOrderFor<au::UnitProduct,A,B>' being compiled
>>>>>>> fbef96d3
            with
            [
                A=au::Quarterfeet,
                B=au::Trinches
            ]
<<<<<<< HEAD
    D:\a\au\au\au.hh(1423): note: see reference to class template instantiation 'au::LexicographicTotalOrdering<A,B,au::detail::OrderByOrigin,au::detail::OrderAsUnitProduct>' being compiled
=======
    D:\a\au\au\au.hh(3557): note: see reference to class template instantiation 'au::LexicographicTotalOrdering<A,B,au::detail::OrderByUnitAvoidance,au::detail::OrderByDim,au::detail::OrderByMag,au::detail::OrderByOrigin,au::detail::OrderAsUnitProduct>' being compiled
>>>>>>> fbef96d3
            with
            [
                A=au::Quarterfeet,
                B=au::Trinches
            ]
<<<<<<< HEAD
    D:\a\au\au\au.hh(1423): note: see reference to class template instantiation 'au::LexicographicTotalOrdering<A,B,au::detail::OrderByMag,au::detail::OrderByOrigin,au::detail::OrderAsUnitProduct>' being compiled
=======
    D:\a\au\au\au.hh(1408): note: see reference to class template instantiation 'au::LexicographicTotalOrdering<A,B,au::detail::OrderByDim,au::detail::OrderByMag,au::detail::OrderByOrigin,au::detail::OrderAsUnitProduct>' being compiled
>>>>>>> fbef96d3
            with
            [
                A=au::Quarterfeet,
                B=au::Trinches
            ]
<<<<<<< HEAD
    D:\a\au\au\au.hh(1423): note: see reference to class template instantiation 'au::LexicographicTotalOrdering<A,B,au::detail::OrderByDim,au::detail::OrderByMag,au::detail::OrderByOrigin,au::detail::OrderAsUnitProduct>' being compiled
=======
    D:\a\au\au\au.hh(1408): note: see reference to class template instantiation 'au::LexicographicTotalOrdering<A,B,au::detail::OrderByMag,au::detail::OrderByOrigin,au::detail::OrderAsUnitProduct>' being compiled
>>>>>>> fbef96d3
            with
            [
                A=au::Quarterfeet,
                B=au::Trinches
            ]
<<<<<<< HEAD
    D:\a\au\au\au.hh(3563): note: see reference to class template instantiation 'au::LexicographicTotalOrdering<A,B,au::detail::OrderByUnitAvoidance,au::detail::OrderByDim,au::detail::OrderByMag,au::detail::OrderByOrigin,au::detail::OrderAsUnitProduct>' being compiled
=======
    D:\a\au\au\au.hh(1408): note: see reference to class template instantiation 'au::LexicographicTotalOrdering<A,B,au::detail::OrderByOrigin,au::detail::OrderAsUnitProduct>' being compiled
>>>>>>> fbef96d3
            with
            [
                A=au::Quarterfeet,
                B=au::Trinches
            ]
<<<<<<< HEAD
    D:\a\au\au\au.hh(3142): note: see reference to class template instantiation 'au::InOrderFor<au::UnitProduct,A,B>' being compiled
=======
    D:\a\au\au\au.hh(1408): note: see reference to class template instantiation 'au::LexicographicTotalOrdering<A,B,au::detail::OrderAsUnitProduct>' being compiled
>>>>>>> fbef96d3
            with
            [
                A=au::Quarterfeet,
                B=au::Trinches
            ]
<<<<<<< HEAD
    D:\a\au\au\au.hh(1502): note: see reference to class template instantiation 'au::InOrderFor<List,T,H>' being compiled
=======
    D:\a\au\au\au.hh(1408): note: see reference to class template instantiation 'au::LexicographicTotalOrdering<A,B>' being compiled
>>>>>>> fbef96d3
            with
            [
                A=au::Quarterfeet,
                B=au::Trinches
            ]
<<<<<<< HEAD
    D:\a\au\au\au.hh(3226): note: see reference to class template instantiation 'au::FlatDedupedTypeList<au::CommonUnit,au::CommonUnit<T>,au::CommonUnit<au::Trinches>>' being compiled
=======
    D:\a\au\au\au.hh(3132): error C2338: static_assert failed: 'Elements must be listed in ascending order'
    D:\a\au\au\au.hh(3132): note: the template instantiation context (the oldest one first) is
    D:\a\au\au\au.hh(3230): note: see reference to class template instantiation 'au::detail::FirstMatchingUnit<au::AreUnitsQuantityEquivalent,au::CommonUnit<T,au::Quarterfeet>,TargetUnit>' being compiled
>>>>>>> fbef96d3
            with
            [
                T=au::Trinches,
                TargetUnit=au::CommonUnit<au::Trinches,au::Quarterfeet>
            ]
<<<<<<< HEAD
    D:\a\au\au\au.hh(3226): note: see reference to alias template instantiation 'au::FlatDedupedTypeListT<au::CommonUnit,au::Quarterfeet,au::Trinches>' being compiled
    D:\a\au\au\au.hh(3230): note: see reference to alias template instantiation 'au::ComputeCommonUnitImpl<au::Quarterfeet,au::Trinches>' being compiled
    D:\a\au\au\au.hh(4619): note: see reference to class template instantiation 'au::ComputeCommonUnit<U1,U2>' being compiled
=======
    D:\a\au\au\au.hh(3170): note: see reference to class template instantiation 'au::AreUnitsQuantityEquivalent<TargetUnit,H>' being compiled
>>>>>>> fbef96d3
            with
            [
                TargetUnit=au::CommonUnit<au::Trinches,au::Quarterfeet>,
                H=au::Trinches
            ]
<<<<<<< HEAD
    D:\a\au\au\au.hh(4619): note: see reference to alias template instantiation 'au::CommonUnitT<au::Quarterfeet,au::Trinches>' being compiled
    D:\a\au\au\au.hh(4630): note: see reference to class template instantiation 'au::CommonQuantity<au::Quantity<au::Quarterfeet,int>,au::Quantity<au::Trinches,int>,void>' being compiled
    D:\a\au\au\au.hh(4493): note: see reference to class template instantiation 'std::common_type<T,U>' being compiled
            with
            [
                T=au::Quantity<au::Quarterfeet,int>,
                U=au::Quantity<au::Trinches,int>
            ]
    D:\a\au\au\au.hh(4493): note: see reference to alias template instantiation 'std::common_type_t<au::Quantity<au::Quarterfeet,int>,U>' being compiled
            with
            [
                U=au::Quantity<au::Trinches,int>
            ]
    D:\a\au\au\au.hh(4505): note: see reference to function template instantiation 'auto au::detail::using_common_type<au::Quantity<au::Quarterfeet,int>,au::Quantity<au::Trinches,int>,au::detail::Equal>(T,U,Func)' being compiled
            with
            [
                T=au::Quantity<au::Quarterfeet,int>,
                U=au::Quantity<au::Trinches,int>,
                Func=au::detail::Equal
            ]
    error_examples.cc(113): note: see reference to function template instantiation 'bool au::operator ==<au::Quarterfeet,au::Trinches,int,int>(au::Quantity<au::Quarterfeet,int>,au::Quantity<au::Trinches,int>)' being compiled
    D:\a\au\au\au.hh(3132): error C2338: Elements must be listed in ascending order
    D:\a\au\au\au.hh(1310): note: see reference to class template instantiation 'au::CommonUnit<T,au::Quarterfeet>' being compiled
            with
            [
                T=au::Trinches
            ]
    D:\a\au\au\au.hh(3133): note: see reference to alias template instantiation 'au::detail::DimMemberT<au::CommonUnit<T,au::Quarterfeet>>' being compiled
            with
            [
                T=au::Trinches
            ]
    D:\a\au\au\au.hh(3094): note: see reference to class template instantiation 'au::detail::DimImpl<U1>' being compiled
            with
            [
                U1=au::CommonUnit<au::Trinches,au::Quarterfeet>
            ]
    D:\a\au\au\au.hh(3093): note: see reference to alias template instantiation 'au::detail::DimT<au::CommonUnit<T,au::Quarterfeet>>' being compiled
            with
            [
                T=au::Trinches
            ]
    D:\a\au\au\au.hh(210): note: see reference to class template instantiation 'au::HasSameDimension<U1,U2>' being compiled
            with
            [
                U1=au::CommonUnit<au::Trinches,au::Quarterfeet>,
                U2=au::Trinches
            ]
    D:\a\au\au\au.hh(3108): note: see reference to class template instantiation 'au::stdx::conjunction<au::HasSameDimension<U1,U2>,au::detail::HasSameMagnitude<U1,U2>>' being compiled
            with
            [
                U1=au::CommonUnit<au::Trinches,au::Quarterfeet>,
                U2=au::Trinches
            ]
    D:\a\au\au\au.hh(3172): note: see reference to class template instantiation 'au::AreUnitsQuantityEquivalent<TargetUnit,H>' being compiled
            with
            [
                TargetUnit=au::CommonUnit<au::Trinches,au::Quarterfeet>,
                H=au::Trinches
            ]
    D:\a\au\au\au.hh(3230): note: see reference to class template instantiation 'au::detail::FirstMatchingUnit<au::AreUnitsQuantityEquivalent,au::CommonUnit<T,au::Quarterfeet>,TargetUnit>' being compiled
            with
            [
                T=au::Trinches,
                TargetUnit=au::CommonUnit<au::Trinches,au::Quarterfeet>
=======
    D:\a\au\au\au.hh(3108): note: see reference to class template instantiation 'au::stdx::conjunction<au::HasSameDimension<U1,U2>,au::detail::HasSameMagnitude<U1,U2>>' being compiled
            with
            [
                U1=au::CommonUnit<au::Trinches,au::Quarterfeet>,
                U2=au::Trinches
            ]
    D:\a\au\au\au.hh(210): note: see reference to class template instantiation 'au::HasSameDimension<U1,U2>' being compiled
            with
            [
                U1=au::CommonUnit<au::Trinches,au::Quarterfeet>,
                U2=au::Trinches
            ]
    D:\a\au\au\au.hh(3093): note: see reference to alias template instantiation 'au::detail::DimT<U1>' being compiled
            with
            [
                U1=au::CommonUnit<au::Trinches,au::Quarterfeet>
            ]
    D:\a\au\au\au.hh(1312): note: see reference to class template instantiation 'au::detail::DimImpl<U1>' being compiled
            with
            [
                U1=au::CommonUnit<au::Trinches,au::Quarterfeet>
            ]
    D:\a\au\au\au.hh(1310): note: see reference to alias template instantiation 'au::detail::DimMemberT<U>' being compiled
            with
            [
                U=au::CommonUnit<au::Trinches,au::Quarterfeet>
            ]
    D:\a\au\au\au.hh(1308): note: see reference to class template instantiation 'au::CommonUnit<T,au::Quarterfeet>' being compiled
            with
            [
                T=au::Trinches
>>>>>>> fbef96d3
            ]
    ```
<|MERGE_RESOLUTION|>--- conflicted
+++ resolved
@@ -15,43 +15,6 @@
 Each section below lists one category of compiler error you might encounter when using the library.
 It explains what it means and how to solve it, and gives specific snippets of erroneous code, along
 with the compiler errors that each would yield.
-
-## New one
-
-```
-D:\a\au\au\au.hh(4391): error C2338: Input to QuantityMaker is already a Quantity
-error_examples.cc(48): note: see reference to function template instantiation 'void au::QuantityMaker<au::Meters>::operator ()<au::Meters,int>(au::Quantity<au::Meters,int>) const' being compiled
-error_examples.cc(48): note: see reference to function template instantiation 'void au::QuantityMaker<au::Meters>::operator ()<au::Meters,int>(au::Quantity<au::Meters,int>) const' being compiled
-D:\a\au\au\au.hh(5111): error C2338: Input to QuantityPointMaker is already a QuantityPoint
-error_examples.cc(51): note: see reference to function template instantiation 'void au::QuantityPointMaker<au::Meters>::operator ()<Unit,T>(au::QuantityPoint<Unit,T>) const' being compiled
-        with
-        [
-            Unit=au::Meters,
-            T=int
-        ]
-error_examples.cc(51): note: see reference to function template instantiation 'void au::QuantityPointMaker<au::Meters>::operator ()<Unit,T>(au::QuantityPoint<Unit,T>) const' being compiled
-        with
-        [
-            Unit=au::Meters,
-            T=int
-        ]
-```
-
-```
-D:\a\au\au\au.hh(4391): error C2338: static_assert failed: 'Input to QuantityMaker is already a Quantity'
-D:\a\au\au\au.hh(4391): note: the template instantiation context (the oldest one first) is
-error_examples.cc(48): note: see reference to function template instantiation 'void au::QuantityMaker<au::Meters>::operator ()<au::Meters,int>(au::Quantity<au::Meters,int>) const' being compiled
-error_examples.cc(48): note: see the first reference to 'au::QuantityMaker<au::Meters>::operator ()' in 'au::example_input_to_maker'
-D:\a\au\au\au.hh(5111): error C2338: static_assert failed: 'Input to QuantityPointMaker is already a QuantityPoint'
-D:\a\au\au\au.hh(5111): note: the template instantiation context (the oldest one first) is
-error_examples.cc(51): note: see reference to function template instantiation 'void au::QuantityPointMaker<au::Meters>::operator ()<Unit,T>(au::QuantityPoint<Unit,T>) const' being compiled
-        with
-        [
-            Unit=au::Meters,
-            T=int
-        ]
-error_examples.cc(51): note: see the first reference to 'au::QuantityPointMaker<au::Meters>::operator ()' in 'au::example_input_to_maker'
-```
 
 ## Private constructor
 
@@ -174,21 +137,21 @@
     **Compiler error (MSVC 2019 x64)**
     ```
     error_examples.cc(32): error C2248: 'au::Quantity<au::Seconds,double>::Quantity': cannot access private member declared in class 'au::Quantity<au::Seconds,double>'
-    D:\a\au\au\au.hh(4268): note: see declaration of 'au::Quantity<au::Seconds,double>::Quantity'
-    D:\a\au\au\au.hh(67): note: see declaration of 'au::Quantity<au::Seconds,double>'
+    D:\a\au\au\au.hh(3202): note: see declaration of 'au::Quantity<au::Seconds,double>::Quantity'
+    D:\a\au\au\au.hh(3269): note: see declaration of 'au::Quantity<au::Seconds,double>'
     error_examples.cc(35): error C2248: 'au::Quantity<au::Meters,double>::Quantity': cannot access private member declared in class 'au::Quantity<au::Meters,double>'
-    D:\a\au\au\au.hh(4268): note: see declaration of 'au::Quantity<au::Meters,double>::Quantity'
-    D:\a\au\au\au.hh(67): note: see declaration of 'au::Quantity<au::Meters,double>'
+    D:\a\au\au\au.hh(3202): note: see declaration of 'au::Quantity<au::Meters,double>::Quantity'
+    D:\a\au\au\au.hh(3269): note: see declaration of 'au::Quantity<au::Meters,double>'
     ```
 
     **Compiler error (MSVC 2022 x64)**
     ```
     error_examples.cc(32): error C2248: 'au::Quantity<au::Seconds,double>::Quantity': cannot access private member declared in class 'au::Quantity<au::Seconds,double>'
-    D:\a\au\au\au.hh(4268): note: see declaration of 'au::Quantity<au::Seconds,double>::Quantity'
-    D:\a\au\au\au.hh(3971): note: see declaration of 'au::Quantity<au::Seconds,double>'
+    D:\a\au\au\au.hh(3202): note: see declaration of 'au::Quantity<au::Seconds,double>::Quantity'
+    D:\a\au\au\au.hh(3269): note: see declaration of 'au::Quantity<au::Seconds,double>'
     error_examples.cc(35): error C2248: 'au::Quantity<au::Meters,double>::Quantity': cannot access private member declared in class 'au::Quantity<au::Meters,double>'
-    D:\a\au\au\au.hh(4268): note: see declaration of 'au::Quantity<au::Meters,double>::Quantity'
-    D:\a\au\au\au.hh(3971): note: see declaration of 'au::Quantity<au::Meters,double>'
+    D:\a\au\au\au.hh(3202): note: see declaration of 'au::Quantity<au::Meters,double>::Quantity'
+    D:\a\au\au\au.hh(3269): note: see declaration of 'au::Quantity<au::Meters,double>'
     ```
 
 ## Input to Maker
@@ -449,23 +412,24 @@
 
     **Compiler error (MSVC 2019 x64)**
     ```
-    D:\a\au\au\au.hh(4032): error C2338: Dangerous conversion for integer Rep!  See: https://aurora-opensource.github.io/au/main/troubleshooting/#dangerous-conversion
-    error_examples.cc(59): note: see reference to function template instantiation 'auto au::Quantity<au::Inches,int>::as<au::QuantityMaker<au::Feet>,void>(NewUnit) const' being compiled
-            with
-            [
-                NewUnit=au::QuantityMaker<au::Feet>
-            ]
+    D:\a\au\au\au.hh(2952): error C2338: Dangerous conversion for integer Rep!  See: https://aurora-opensource.github.io/au/main/troubleshooting/#dangerous-conversion
+    D:\a\au\au\au.hh(2989): note: see reference to function template instantiation 'auto au::Quantity<au::Inches,int>::as<NewUnit,void>(NewUnit) const' being compiled
+            with
+            [
+                NewUnit=au::Feet
+            ]
+    error_examples.cc(45): note: see reference to function template instantiation 'auto au::Quantity<au::Inches,int>::as<au::Feet>(au::QuantityMaker<au::Feet>) const' being compiled
     ```
 
     **Compiler error (MSVC 2022 x64)**
     ```
-    D:\a\au\au\au.hh(4032): error C2338: static_assert failed: 'Dangerous conversion for integer Rep!  See: https://aurora-opensource.github.io/au/main/troubleshooting/#dangerous-conversion'
-    D:\a\au\au\au.hh(4032): note: the template instantiation context (the oldest one first) is
-    error_examples.cc(59): note: see reference to function template instantiation 'auto au::Quantity<au::Inches,int>::as<au::QuantityMaker<au::Feet>,void>(NewUnit) const' being compiled
-            with
-            [
-                NewUnit=au::QuantityMaker<au::Feet>
-            ]
+    D:\a\au\au\au.hh(2952): error C2338: static_assert failed: 'Dangerous conversion for integer Rep!  See: https://aurora-opensource.github.io/au/main/troubleshooting/#dangerous-conversion'
+    D:\a\au\au\au.hh(2989): note: see reference to function template instantiation 'auto au::Quantity<au::Inches,int>::as<NewUnit,void>(NewUnit) const' being compiled
+            with
+            [
+                NewUnit=au::Feet
+            ]
+    error_examples.cc(45): note: see reference to function template instantiation 'auto au::Quantity<au::Inches,int>::as<au::Feet>(au::QuantityMaker<au::Feet>) const' being compiled
     ```
 
 ## No type named 'type' in 'std::common_type'
@@ -713,8 +677,6 @@
     D:\a\au\au\au.hh(4498): note: 'T=void'
     D:\a\au\au\au.hh(4498): note: 'U=void'
     D:\a\au\au\au.hh(4498): note: you cannot create a reference to 'void'
-<<<<<<< HEAD
-=======
     ```
 
 ## Can't pass `Quantity` to a unit slot {#quantity-to-unit-slot}
@@ -875,7 +837,6 @@
     **Compiler error (MSVC 2022 x64)**
 
     ```
->>>>>>> fbef96d3
     ```
 
 ## Integer division forbidden {#integer-division-forbidden}
@@ -1585,15 +1546,10 @@
 
     **Compiler error (MSVC 2022 x64)**
     ```
-<<<<<<< HEAD
-    D:\a\au\au\au.hh(1392): error C2338: Broken strict total ordering: distinct input types compare equal
-    D:\a\au\au\au.hh(1423): note: see reference to class template instantiation 'au::LexicographicTotalOrdering<A,B>' being compiled
-=======
     D:\a\au\au\au.hh(1392): error C2338: static_assert failed: 'Broken strict total ordering: distinct input types compare equal'
     D:\a\au\au\au.hh(1392): note: the template instantiation context (the oldest one first) is
     error_examples.cc(113): note: see reference to function template instantiation 'bool au::operator ==<au::Quarterfeet,au::Trinches,int,int>(au::Quantity<au::Quarterfeet,int>,au::Quantity<au::Trinches,int>)' being compiled
     D:\a\au\au\au.hh(4505): note: see reference to function template instantiation 'auto au::detail::using_common_type<au::Quantity<au::Quarterfeet,int>,au::Quantity<au::Trinches,int>,au::detail::Equal>(T,U,Func)' being compiled
->>>>>>> fbef96d3
             with
             [
                 T=au::Quantity<au::Quarterfeet,int>,
@@ -1606,9 +1562,6 @@
                 T=au::Quantity<au::Quarterfeet,int>,
                 U=au::Quantity<au::Trinches,int>
             ]
-<<<<<<< HEAD
-    D:\a\au\au\au.hh(1423): note: see reference to class template instantiation 'au::LexicographicTotalOrdering<A,B,au::detail::OrderAsUnitProduct>' being compiled
-=======
     C:\Program Files\Microsoft Visual Studio\2022\Enterprise\VC\Tools\MSVC\14.41.34120\include\type_traits(1334): note: see reference to class template instantiation 'std::common_type<T,U>' being compiled
             with
             [
@@ -1653,175 +1606,73 @@
                 H=au::Trinches
             ]
     D:\a\au\au\au.hh(3142): note: see reference to class template instantiation 'au::InOrderFor<au::UnitProduct,A,B>' being compiled
->>>>>>> fbef96d3
             with
             [
                 A=au::Quarterfeet,
                 B=au::Trinches
             ]
-<<<<<<< HEAD
-    D:\a\au\au\au.hh(1423): note: see reference to class template instantiation 'au::LexicographicTotalOrdering<A,B,au::detail::OrderByOrigin,au::detail::OrderAsUnitProduct>' being compiled
-=======
     D:\a\au\au\au.hh(3557): note: see reference to class template instantiation 'au::LexicographicTotalOrdering<A,B,au::detail::OrderByUnitAvoidance,au::detail::OrderByDim,au::detail::OrderByMag,au::detail::OrderByOrigin,au::detail::OrderAsUnitProduct>' being compiled
->>>>>>> fbef96d3
             with
             [
                 A=au::Quarterfeet,
                 B=au::Trinches
             ]
-<<<<<<< HEAD
-    D:\a\au\au\au.hh(1423): note: see reference to class template instantiation 'au::LexicographicTotalOrdering<A,B,au::detail::OrderByMag,au::detail::OrderByOrigin,au::detail::OrderAsUnitProduct>' being compiled
-=======
     D:\a\au\au\au.hh(1408): note: see reference to class template instantiation 'au::LexicographicTotalOrdering<A,B,au::detail::OrderByDim,au::detail::OrderByMag,au::detail::OrderByOrigin,au::detail::OrderAsUnitProduct>' being compiled
->>>>>>> fbef96d3
             with
             [
                 A=au::Quarterfeet,
                 B=au::Trinches
             ]
-<<<<<<< HEAD
-    D:\a\au\au\au.hh(1423): note: see reference to class template instantiation 'au::LexicographicTotalOrdering<A,B,au::detail::OrderByDim,au::detail::OrderByMag,au::detail::OrderByOrigin,au::detail::OrderAsUnitProduct>' being compiled
-=======
     D:\a\au\au\au.hh(1408): note: see reference to class template instantiation 'au::LexicographicTotalOrdering<A,B,au::detail::OrderByMag,au::detail::OrderByOrigin,au::detail::OrderAsUnitProduct>' being compiled
->>>>>>> fbef96d3
             with
             [
                 A=au::Quarterfeet,
                 B=au::Trinches
             ]
-<<<<<<< HEAD
-    D:\a\au\au\au.hh(3563): note: see reference to class template instantiation 'au::LexicographicTotalOrdering<A,B,au::detail::OrderByUnitAvoidance,au::detail::OrderByDim,au::detail::OrderByMag,au::detail::OrderByOrigin,au::detail::OrderAsUnitProduct>' being compiled
-=======
     D:\a\au\au\au.hh(1408): note: see reference to class template instantiation 'au::LexicographicTotalOrdering<A,B,au::detail::OrderByOrigin,au::detail::OrderAsUnitProduct>' being compiled
->>>>>>> fbef96d3
             with
             [
                 A=au::Quarterfeet,
                 B=au::Trinches
             ]
-<<<<<<< HEAD
-    D:\a\au\au\au.hh(3142): note: see reference to class template instantiation 'au::InOrderFor<au::UnitProduct,A,B>' being compiled
-=======
     D:\a\au\au\au.hh(1408): note: see reference to class template instantiation 'au::LexicographicTotalOrdering<A,B,au::detail::OrderAsUnitProduct>' being compiled
->>>>>>> fbef96d3
             with
             [
                 A=au::Quarterfeet,
                 B=au::Trinches
             ]
-<<<<<<< HEAD
-    D:\a\au\au\au.hh(1502): note: see reference to class template instantiation 'au::InOrderFor<List,T,H>' being compiled
-=======
     D:\a\au\au\au.hh(1408): note: see reference to class template instantiation 'au::LexicographicTotalOrdering<A,B>' being compiled
->>>>>>> fbef96d3
             with
             [
                 A=au::Quarterfeet,
                 B=au::Trinches
             ]
-<<<<<<< HEAD
-    D:\a\au\au\au.hh(3226): note: see reference to class template instantiation 'au::FlatDedupedTypeList<au::CommonUnit,au::CommonUnit<T>,au::CommonUnit<au::Trinches>>' being compiled
-=======
     D:\a\au\au\au.hh(3132): error C2338: static_assert failed: 'Elements must be listed in ascending order'
     D:\a\au\au\au.hh(3132): note: the template instantiation context (the oldest one first) is
     D:\a\au\au\au.hh(3230): note: see reference to class template instantiation 'au::detail::FirstMatchingUnit<au::AreUnitsQuantityEquivalent,au::CommonUnit<T,au::Quarterfeet>,TargetUnit>' being compiled
->>>>>>> fbef96d3
             with
             [
                 T=au::Trinches,
                 TargetUnit=au::CommonUnit<au::Trinches,au::Quarterfeet>
             ]
-<<<<<<< HEAD
-    D:\a\au\au\au.hh(3226): note: see reference to alias template instantiation 'au::FlatDedupedTypeListT<au::CommonUnit,au::Quarterfeet,au::Trinches>' being compiled
-    D:\a\au\au\au.hh(3230): note: see reference to alias template instantiation 'au::ComputeCommonUnitImpl<au::Quarterfeet,au::Trinches>' being compiled
-    D:\a\au\au\au.hh(4619): note: see reference to class template instantiation 'au::ComputeCommonUnit<U1,U2>' being compiled
-=======
     D:\a\au\au\au.hh(3170): note: see reference to class template instantiation 'au::AreUnitsQuantityEquivalent<TargetUnit,H>' being compiled
->>>>>>> fbef96d3
             with
             [
                 TargetUnit=au::CommonUnit<au::Trinches,au::Quarterfeet>,
                 H=au::Trinches
             ]
-<<<<<<< HEAD
-    D:\a\au\au\au.hh(4619): note: see reference to alias template instantiation 'au::CommonUnitT<au::Quarterfeet,au::Trinches>' being compiled
-    D:\a\au\au\au.hh(4630): note: see reference to class template instantiation 'au::CommonQuantity<au::Quantity<au::Quarterfeet,int>,au::Quantity<au::Trinches,int>,void>' being compiled
-    D:\a\au\au\au.hh(4493): note: see reference to class template instantiation 'std::common_type<T,U>' being compiled
-            with
-            [
-                T=au::Quantity<au::Quarterfeet,int>,
-                U=au::Quantity<au::Trinches,int>
-            ]
-    D:\a\au\au\au.hh(4493): note: see reference to alias template instantiation 'std::common_type_t<au::Quantity<au::Quarterfeet,int>,U>' being compiled
-            with
-            [
-                U=au::Quantity<au::Trinches,int>
-            ]
-    D:\a\au\au\au.hh(4505): note: see reference to function template instantiation 'auto au::detail::using_common_type<au::Quantity<au::Quarterfeet,int>,au::Quantity<au::Trinches,int>,au::detail::Equal>(T,U,Func)' being compiled
-            with
-            [
-                T=au::Quantity<au::Quarterfeet,int>,
-                U=au::Quantity<au::Trinches,int>,
-                Func=au::detail::Equal
-            ]
-    error_examples.cc(113): note: see reference to function template instantiation 'bool au::operator ==<au::Quarterfeet,au::Trinches,int,int>(au::Quantity<au::Quarterfeet,int>,au::Quantity<au::Trinches,int>)' being compiled
-    D:\a\au\au\au.hh(3132): error C2338: Elements must be listed in ascending order
-    D:\a\au\au\au.hh(1310): note: see reference to class template instantiation 'au::CommonUnit<T,au::Quarterfeet>' being compiled
-            with
-            [
-                T=au::Trinches
-            ]
-    D:\a\au\au\au.hh(3133): note: see reference to alias template instantiation 'au::detail::DimMemberT<au::CommonUnit<T,au::Quarterfeet>>' being compiled
-            with
-            [
-                T=au::Trinches
-            ]
-    D:\a\au\au\au.hh(3094): note: see reference to class template instantiation 'au::detail::DimImpl<U1>' being compiled
-            with
-            [
-                U1=au::CommonUnit<au::Trinches,au::Quarterfeet>
-            ]
-    D:\a\au\au\au.hh(3093): note: see reference to alias template instantiation 'au::detail::DimT<au::CommonUnit<T,au::Quarterfeet>>' being compiled
-            with
-            [
-                T=au::Trinches
-            ]
-    D:\a\au\au\au.hh(210): note: see reference to class template instantiation 'au::HasSameDimension<U1,U2>' being compiled
+    D:\a\au\au\au.hh(3108): note: see reference to class template instantiation 'au::stdx::conjunction<au::HasSameDimension<U1,U2>,au::detail::HasSameMagnitude<U1,U2>>' being compiled
             with
             [
                 U1=au::CommonUnit<au::Trinches,au::Quarterfeet>,
                 U2=au::Trinches
             ]
-    D:\a\au\au\au.hh(3108): note: see reference to class template instantiation 'au::stdx::conjunction<au::HasSameDimension<U1,U2>,au::detail::HasSameMagnitude<U1,U2>>' being compiled
+    D:\a\au\au\au.hh(210): note: see reference to class template instantiation 'au::HasSameDimension<U1,U2>' being compiled
             with
             [
                 U1=au::CommonUnit<au::Trinches,au::Quarterfeet>,
                 U2=au::Trinches
             ]
-    D:\a\au\au\au.hh(3172): note: see reference to class template instantiation 'au::AreUnitsQuantityEquivalent<TargetUnit,H>' being compiled
-            with
-            [
-                TargetUnit=au::CommonUnit<au::Trinches,au::Quarterfeet>,
-                H=au::Trinches
-            ]
-    D:\a\au\au\au.hh(3230): note: see reference to class template instantiation 'au::detail::FirstMatchingUnit<au::AreUnitsQuantityEquivalent,au::CommonUnit<T,au::Quarterfeet>,TargetUnit>' being compiled
-            with
-            [
-                T=au::Trinches,
-                TargetUnit=au::CommonUnit<au::Trinches,au::Quarterfeet>
-=======
-    D:\a\au\au\au.hh(3108): note: see reference to class template instantiation 'au::stdx::conjunction<au::HasSameDimension<U1,U2>,au::detail::HasSameMagnitude<U1,U2>>' being compiled
-            with
-            [
-                U1=au::CommonUnit<au::Trinches,au::Quarterfeet>,
-                U2=au::Trinches
-            ]
-    D:\a\au\au\au.hh(210): note: see reference to class template instantiation 'au::HasSameDimension<U1,U2>' being compiled
-            with
-            [
-                U1=au::CommonUnit<au::Trinches,au::Quarterfeet>,
-                U2=au::Trinches
-            ]
     D:\a\au\au\au.hh(3093): note: see reference to alias template instantiation 'au::detail::DimT<U1>' being compiled
             with
             [
@@ -1841,6 +1692,6 @@
             with
             [
                 T=au::Trinches
->>>>>>> fbef96d3
-            ]
-    ```
+            ]
+    ```
+
