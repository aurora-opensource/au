# Troubleshooting Guide

This page is a guide to the most commonly encountered types of error, what they mean, and how to fix
them.

The intended use case is to help you interpret an _actual error in your code_, at the point where
you encounter it.  To use this page, copy some relevant snippets from your compiler error, and then
search the text of this page using your browser's Find function.

!!! tip
    To improve your chances of finding what you're looking for, we include full compiler errors from
    both gcc and clang, inline with the text.  Naturally, this makes this page very long, so it's
    not meant to be read straight through.  Stick with your browser's Find function.

Each section below lists one category of compiler error you might encounter when using the library.
It explains what it means and how to solve it, and gives specific snippets of erroneous code, along
with the compiler errors that each would yield.

## Private constructor

**Meaning:**  This means you passed a raw numeric value to an interface that expected a Quantity.
It's the "classic" error the units library aims to prevent.

**Solution:** Call the appropriate Quantity maker: instead of passing `x`, pass `meters(x)`,
`(kilo(meters) / hour)(x)`, etc.

??? note "A note on quantity makers vs. constructors"
    Every other major units library lets you construct its Quantity types from raw numeric values;
    it just makes that constructor explicit.  Au goes further, and makes this constructor private.
    The reason is to preserve unit safety at all callsites.  We can't know whether you made an alias
    that doesn't name the unit.  For example, if you want everybody to measure lengths in `Meters`
    in your codebase, you might provide a common alias like this:

    ```cpp
    using Length = QuantityD<Meters>;
    ```

    If you did, then end users could write the following:

    ```cpp
    constexpr Length MAX_LENGTH{5.5};  // Unsafe!  Units unclear.  :(
    ```

    A core principle of the Au library is that the only way to enter or exit the library boundaries
    is to name the unit of measure, explicitly, at the callsite, like this:

    ```cpp
    constexpr Length MAX_LENGTH = meters(5.5);  // Usable!  Units unambiguous.  :)
    ```

    This enables users who want to use this kind of "dimension-named alias" in their codebase to do
    so safely.

!!! example
    **Code**

    === "Broken"
        ```cpp
        void set_timeout(QuantityD<Seconds> dt);

        // A (BROKEN): passing raw number where duration expected.
        set_timeout(0.5);

        // B (BROKEN): calling Quantity constructor directly.
        constexpr QuantityD<Meters> length{5.5};
        ```


    === "Fixed"
        ```cpp
        void set_timeout(QuantityD<Seconds> dt);

        // A (FIXED): name the unit.
        set_timeout(seconds(0.5));

        // B (FIXED): calling Quantity constructor directly.
        constexpr QuantityD<Meters> length = meters(5.5);
        ```

    **Compiler error (clang 14)**
    ```
    au/error_examples.cc:33:17: error: calling a private constructor of class 'au::Quantity<au::Seconds, double>'
        set_timeout(0.5);
                    ^
    au/quantity.hh:400:15: note: declared private here
        constexpr Quantity(Rep value) : value_{value} {}
                  ^
    au/error_examples.cc:36:33: error: calling a private constructor of class 'au::Quantity<au::Meters, double>'
        constexpr QuantityD<Meters> length{5.5};
                                    ^
    au/quantity.hh:400:15: note: declared private here
        constexpr Quantity(Rep value) : value_{value} {}
                  ^
    ```

    **Compiler error (clang 11)**
    ```
    au/error_examples.cc:33:17: error: calling a private constructor of class 'au::Quantity<au::Seconds, double>'
        set_timeout(0.5);
                    ^
    au/quantity.hh:400:15: note: declared private here
        constexpr Quantity(Rep value) : value_{value} {}
                  ^
    au/error_examples.cc:36:33: error: calling a private constructor of class 'au::Quantity<au::Meters, double>'
        constexpr QuantityD<Meters> length{5.5};
                                    ^
    au/quantity.hh:400:15: note: declared private here
        constexpr Quantity(Rep value) : value_{value} {}
                  ^
    ```

    **Compiler error (gcc 10)**
    ```
    au/error_examples.cc: In function 'void au::example_private_constructor()':
    au/error_examples.cc:33:20: error: 'constexpr au::Quantity<UnitT, RepT>::Quantity(au::Quantity<UnitT, RepT>::Rep) [with UnitT = au::Seconds; RepT = double; au::Quantity<UnitT, RepT>::Rep = double]' is private within this context
       33 |     set_timeout(0.5);
          |                    ^
    In file included from au/prefix.hh:18,
                     from au/chrono_interop.hh:20,
                     from au/au.hh:17,
                     from au/error_examples.cc:15:
    au/quantity.hh:400:15: note: declared private here
      400 |     constexpr Quantity(Rep value) : value_{value} {}
          |               ^~~~~~~~
    au/error_examples.cc:36:43: error: 'constexpr au::Quantity<UnitT, RepT>::Quantity(au::Quantity<UnitT, RepT>::Rep) [with UnitT = au::Meters; RepT = double; au::Quantity<UnitT, RepT>::Rep = double]' is private within this context
       36 |     constexpr QuantityD<Meters> length{5.5};
          |                                           ^
    In file included from au/prefix.hh:18,
                     from au/chrono_interop.hh:20,
                     from au/au.hh:17,
                     from au/error_examples.cc:15:
    au/quantity.hh:400:15: note: declared private here
      400 |     constexpr Quantity(Rep value) : value_{value} {}
          |               ^~~~~~~~
    ```

    **Compiler error (MSVC 2022 x64)**
    ```
    error_examples.cc(32): error C2248: 'au::Quantity<au::Seconds,double>::Quantity': cannot access private member declared in class 'au::Quantity<au::Seconds,double>'
    D:\a\au\au\au.hh(3202): note: see declaration of 'au::Quantity<au::Seconds,double>::Quantity'
    D:\a\au\au\au.hh(3269): note: see declaration of 'au::Quantity<au::Seconds,double>'
    error_examples.cc(35): error C2248: 'au::Quantity<au::Meters,double>::Quantity': cannot access private member declared in class 'au::Quantity<au::Meters,double>'
    D:\a\au\au\au.hh(3202): note: see declaration of 'au::Quantity<au::Meters,double>::Quantity'
    D:\a\au\au\au.hh(3269): note: see declaration of 'au::Quantity<au::Meters,double>'
    ```

## Input to Maker

**Meaning:**  This happens when you try to pass something to a "maker" (quantity maker, or quantity
point maker), but it's _already_ a `Quantity` or `QuantityPoint`.

**Solution:** Generally, this is pretty easy: just remove the redundant call.

!!! example
    **Code**

    === "Broken"
        ```cpp
        constexpr auto x = meters(1);
        constexpr auto x_pt = meters_pt(1);

        // A (BROKEN): passing something that is already a quantity to a quantity maker.
        meters(x);

        // B (BROKEN): same as above, but with quantity _points_.
        meters_pt(x_pt);
        ```

    === "Fixed"
        ```cpp
        constexpr auto x = meters(1);
        constexpr auto x_pt = meters_pt(1);

        // A (FIXED): just use the quantity directly.
        x;

        // B (FIXED): just use the quantity point directly.
        x_pt;
        ```

    **Compiler error (clang 14)**
    ```
    au/quantity.hh:523:9: error: static_assert failed due to requirement 'is_not_already_a_quantity' "Input to QuantityMaker is already a Quantity"
            static_assert(is_not_already_a_quantity, "Input to QuantityMaker is already a Quantity");
            ^             ~~~~~~~~~~~~~~~~~~~~~~~~~
    au/error_examples.cc:47:11: note: in instantiation of function template specialization 'au::QuantityMaker<au::Meters>::operator()<au::Meters, int>' requested here
        meters(x);
              ^
    In file included from au/error_examples.cc:15:
    In file included from au/au.hh:17:
    In file included from au/chrono_interop.hh:20:
    In file included from au/prefix.hh:19:
    au/quantity_point.hh:295:9: error: static_assert failed due to requirement 'is_not_already_a_quantity_point' "Input to QuantityPointMaker is already a QuantityPoint"
            static_assert(is_not_already_a_quantity_point,
            ^             ~~~~~~~~~~~~~~~~~~~~~~~~~~~~~~~
    au/error_examples.cc:50:14: note: in instantiation of function template specialization 'au::QuantityPointMaker<au::Meters>::operator()<au::Meters, int>' requested here
        meters_pt(x_pt);
                 ^
    In file included from au/error_examples.cc:15:
    In file included from au/au.hh:17:
    In file included from au/chrono_interop.hh:20:
    In file included from au/prefix.hh:18:
    ```

    **Compiler error (clang 11)**
    ```
    au/quantity.hh:523:9: error: static_assert failed due to requirement 'is_not_already_a_quantity' "Input to QuantityMaker is already a Quantity"
            static_assert(is_not_already_a_quantity, "Input to QuantityMaker is already a Quantity");
            ^             ~~~~~~~~~~~~~~~~~~~~~~~~~
    au/error_examples.cc:47:11: note: in instantiation of function template specialization 'au::QuantityMaker<au::Meters>::operator()<au::Meters, int>' requested here
        meters(x);
              ^
    In file included from au/error_examples.cc:15:
    In file included from au/au.hh:17:
    In file included from au/chrono_interop.hh:20:
    In file included from au/prefix.hh:19:
    au/quantity_point.hh:295:9: error: static_assert failed due to requirement 'is_not_already_a_quantity_point' "Input to QuantityPointMaker is already a QuantityPoint"
            static_assert(is_not_already_a_quantity_point,
            ^             ~~~~~~~~~~~~~~~~~~~~~~~~~~~~~~~
    au/error_examples.cc:50:14: note: in instantiation of function template specialization 'au::QuantityPointMaker<au::Meters>::operator()<au::Meters, int>' requested here
        meters_pt(x_pt);
                 ^
    In file included from au/error_examples.cc:15:
    In file included from au/au.hh:17:
    In file included from au/chrono_interop.hh:20:
    In file included from au/prefix.hh:18:
    ```

    **Compiler error (gcc 10)**
    ```
    In file included from au/prefix.hh:18,
                     from au/chrono_interop.hh:20,
                     from au/au.hh:17,
                     from au/error_examples.cc:15:
    au/quantity.hh: In instantiation of 'constexpr void au::QuantityMaker<UnitT>::operator()(au::Quantity<OtherUnit, OtherRep>) const [with U = au::Meters; R = int; UnitT = au::Meters]':
    au/error_examples.cc:47:13:   required from here
    au/quantity.hh:523:23: error: static assertion failed: Input to QuantityMaker is already a Quantity
      523 |         static_assert(is_not_already_a_quantity, "Input to QuantityMaker is already a Quantity");
          |                       ^~~~~~~~~~~~~~~~~~~~~~~~~
    In file included from au/prefix.hh:19,
                     from au/chrono_interop.hh:20,
                     from au/au.hh:17,
                     from au/error_examples.cc:15:
    au/quantity_point.hh: In instantiation of 'constexpr void au::QuantityPointMaker<UnitT>::operator()(au::QuantityPoint<U, R>) const [with U = au::Meters; R = int; Unit = au::Meters]':
    au/error_examples.cc:50:19:   required from here
    au/quantity_point.hh:295:23: error: static assertion failed: Input to QuantityPointMaker is already a QuantityPoint
      295 |         static_assert(is_not_already_a_quantity_point,
          |                       ^~~~~~~~~~~~~~~~~~~~~~~~~~~~~~~
    ```

    **Compiler error (MSVC 2022 x64)**
    ```
    D:\a\au\au\au.hh(4391): error C2338: static_assert failed: 'Input to QuantityMaker is already a Quantity'
    D:\a\au\au\au.hh(4391): note: the template instantiation context (the oldest one first) is
    error_examples.cc(48): note: see reference to function template instantiation 'void au::QuantityMaker<au::Meters>::operator ()<au::Meters,int>(au::Quantity<au::Meters,int>) const' being compiled
    error_examples.cc(48): note: see the first reference to 'au::QuantityMaker<au::Meters>::operator ()' in 'au::example_input_to_maker'
    D:\a\au\au\au.hh(5111): error C2338: static_assert failed: 'Input to QuantityPointMaker is already a QuantityPoint'
    D:\a\au\au\au.hh(5111): note: the template instantiation context (the oldest one first) is
    error_examples.cc(51): note: see reference to function template instantiation 'void au::QuantityPointMaker<au::Meters>::operator ()<Unit,T>(au::QuantityPoint<Unit,T>) const' being compiled
            with
            [
                Unit=au::Meters,
                T=int
            ]
    error_examples.cc(51): note: see the first reference to 'au::QuantityPointMaker<au::Meters>::operator ()' in 'au::example_input_to_maker'
    ```



## Dangerous conversion

**Meaning:**  This is a _physically_ meaningful conversion, but we think the risk of a grossly
incorrect answer is too high, so we forbid it.  There are two main sources for this risk, both
having to do with integral storage types.

1. **Inexact conversion**.  Example: `inches(24).as(feet)`.

2. **Overflow**.  Example: `giga(hertz)(1).as(hertz)`.

Both of these examples would in fact produce the correct answer with the specific values given (`24`
and `1`).  However, many (most!) other values would not.  Thus, we disallow the entire conversion
operation (at least in this format).

**Solution:**  There are different strategies to solve this, depending on your use case.

1. **Use floating point**.  As mentioned above, these risks only apply to integer values.  If
   floating point is what you want anyway, just use it.  `giga(hertz)(1.0).as(hertz)` produces
   `hertz(1'000'000'000.0)`.

2. **Use the "coercing" version**.  `inches(24).coerce_as(feet)` produces `feet(2)`.

!!! warning
    Stop and think before using the coercing version.  If you're reviewing code that uses it, ask
    about it.  The library is trying to protect you from an error prone operation.  The mechanism
    exists because sometimes you can know that it's OK, but remember to stop and check first!

!!! example
    **Code**

    === "Broken"
        ```cpp
        // A (BROKEN): inexact conversion.
        inches(24).as(feet);

        // B (BROKEN): overflow risk.
        giga(hertz)(1).as(hertz);
        ```

    === "Fixed (1. Floating Point)"
        ```cpp
        // A (FIXED): 1. use floating point.
        inches(24.0).as(feet);

        // B (FIXED): 1. use floating point.
        giga(hertz)(1.0).as(hertz);
        ```

    === "Fixed (2. Coercing version)"
        ```cpp
        // A (FIXED): 2. use coercing version.
        inches(24).coerce_as(feet);

        // B (FIXED): 2. use coercing version.
        giga(hertz)(1).coerce_as(hertz);
        ```


    **Compiler error (clang 14)**
    ```
    au/quantity.hh:163:9: error: static_assert failed due to requirement 'IMPLICIT_OK' "Dangerous conversion for integer Rep!  See: https://aurora-opensource.github.io/au/main/troubleshooting/#dangerous-conversion"
            static_assert(
            ^
    au/error_examples.cc:58:16: note: in instantiation of function template specialization 'au::Quantity<au::Inches, int>::as<au::QuantityMaker<au::Feet>, void>' requested here
        inches(24).as(feet);
                   ^
    In file included from au/error_examples.cc:15:
    In file included from au/au.hh:17:
    In file included from au/chrono_interop.hh:20:
    In file included from au/prefix.hh:18:
    au/quantity.hh:163:9: error: static_assert failed due to requirement 'IMPLICIT_OK' "Dangerous conversion for integer Rep!  See: https://aurora-opensource.github.io/au/main/troubleshooting/#dangerous-conversion"
            static_assert(
            ^
    au/error_examples.cc:61:20: note: in instantiation of function template specialization 'au::Quantity<au::Giga<au::Hertz>, int>::as<au::QuantityMaker<au::Hertz>, void>' requested here
        giga(hertz)(1).as(hertz);
                       ^
    ```

    **Compiler error (clang 11)**
    ```
    au/quantity.hh:163:9: error: static_assert failed due to requirement 'IMPLICIT_OK' "Dangerous conversion for integer Rep!  See: https://aurora-opensource.github.io/au/main/troubleshooting/#dangerous-conversion"
            static_assert(
            ^
    au/error_examples.cc:58:16: note: in instantiation of function template specialization 'au::Quantity<au::Inches, int>::as<au::QuantityMaker<au::Feet>, void>' requested here
        inches(24).as(feet);
                   ^
    In file included from au/error_examples.cc:15:
    In file included from au/au.hh:17:
    In file included from au/chrono_interop.hh:20:
    In file included from au/prefix.hh:18:
    au/quantity.hh:163:9: error: static_assert failed due to requirement 'IMPLICIT_OK' "Dangerous conversion for integer Rep!  See: https://aurora-opensource.github.io/au/main/troubleshooting/#dangerous-conversion"
            static_assert(
            ^
    au/error_examples.cc:61:20: note: in instantiation of function template specialization 'au::Quantity<au::Giga<au::Hertz>, int>::as<au::QuantityMaker<au::Hertz>, void>' requested here
        giga(hertz)(1).as(hertz);
                       ^
    ```

    **Compiler error (gcc 10)**
    ```
    ./au/quantity.hh: In instantiation of 'constexpr auto au::Quantity<UnitT, RepT>::as(NewUnit) const [with NewUnit = au::Feet; <template-parameter-2-2> = void; UnitT = au::Inches; RepT = int]':
    ./au/quantity.hh:206:18:   required from 'constexpr auto au::Quantity<UnitT, RepT>::as(au::QuantityMaker<NewUnit>) const [with NewUnit = au::Feet; UnitT = au::Inches; RepT = int]'
    au/error_examples.cc:44:23:   required from here
    ./au/quantity.hh:169:13: error: static assertion failed: Dangerous conversion for integer Rep!  See: https://aurora-opensource.github.io/au/main/troubleshooting/#dangerous-conversion
      169 |             IMPLICIT_OK,
          |             ^~~~~~~~~~~
    ./au/quantity.hh: In instantiation of 'constexpr auto au::Quantity<UnitT, RepT>::as(NewUnit) const [with NewUnit = au::Hertz; <template-parameter-2-2> = void; UnitT = au::Giga<au::Hertz>; RepT = int]':
    ./au/quantity.hh:206:18:   required from 'constexpr auto au::Quantity<UnitT, RepT>::as(au::QuantityMaker<NewUnit>) const [with NewUnit = au::Hertz; UnitT = au::Giga<au::Hertz>; RepT = int]'
    au/error_examples.cc:47:28:   required from here
    ./au/quantity.hh:169:13: error: static assertion failed: Dangerous conversion for integer Rep!  See: https://aurora-opensource.github.io/au/main/troubleshooting/#dangerous-conversion
    ```

    **Compiler error (MSVC 2022 x64)**
    ```
    D:\a\au\au\au.hh(2952): error C2338: static_assert failed: 'Dangerous conversion for integer Rep!  See: https://aurora-opensource.github.io/au/main/troubleshooting/#dangerous-conversion'
    D:\a\au\au\au.hh(2989): note: see reference to function template instantiation 'auto au::Quantity<au::Inches,int>::as<NewUnit,void>(NewUnit) const' being compiled
            with
            [
                NewUnit=au::Feet
            ]
    error_examples.cc(45): note: see reference to function template instantiation 'auto au::Quantity<au::Inches,int>::as<au::Feet>(au::QuantityMaker<au::Feet>) const' being compiled
    ```

## No type named 'type' in 'std::common_type'

**Meaning:**  You probably tried to perform a ["common-unit
operation"](./discussion/concepts/arithmetic.md#common-unit) (addition, subtraction, comparison)
with two incompatible Quantities.  Typically, this means they have different _dimensions_, which
makes this an intrinsically meaningless operation.

**Solution:**  Figure out what dimension you expected them to have, and which value had the wrong
dimension.  Then, figure out how to fix your expression so it has the right dimension.

!!! example

    **Code**

    === "Broken"
        ```cpp
        // (BROKEN): different dimensions.
        meters(1) + seconds(1);
        ```

    === "Fixed"
        ```cpp
        // (FIXED): fix coding mistake.
        meters(1) + seconds(1) * (meters / second)(10);
        ```


    **Compiler error (clang 14)**
    ```
    In file included from au/error_examples.cc:15:
    In file included from au/au.hh:17:
    In file included from au/chrono_interop.hh:17:
    In file included from external/llvm_14_toolchain_llvm/bin/../include/c++/v1/chrono:697:
    In file included from external/llvm_14_toolchain_llvm/bin/../include/c++/v1/__chrono/calendar.h:13:
    In file included from external/llvm_14_toolchain_llvm/bin/../include/c++/v1/__chrono/duration.h:14:
    In file included from external/llvm_14_toolchain_llvm/bin/../include/c++/v1/limits:105:
    external/llvm_14_toolchain_llvm/bin/../include/c++/v1/type_traits:2388:25: error: no type named 'type' in 'std::common_type<au::Quantity<au::Meters, int>, au::Quantity<au::Seconds, int>>'
    template <class ..._Tp> using common_type_t = typename common_type<_Tp...>::type;
                            ^~~~~
    au/quantity.hh:625:20: note: in instantiation of template type alias 'common_type_t' requested here
        using C = std::common_type_t<T, U>;
                       ^
    au/quantity.hh:663:20: note: in instantiation of function template specialization 'au::detail::using_common_type<au::Quantity<au::Meters, int>, au::Quantity<au::Seconds, int>, au::detail::Plus>' requested here
        return detail::using_common_type(q1, q2, detail::plus);
                       ^
    au/error_examples.cc:69:15: note: in instantiation of function template specialization 'au::operator+<au::Meters, au::Seconds, int, int>' requested here
        meters(1) + seconds(1);
                  ^
    ```

    **Compiler error (clang 11)**
    ```
    In file included from au/error_examples.cc:15:
    In file included from au/au.hh:17:
    In file included from au/chrono_interop.hh:17:
    In file included from external/llvm_11_toolchain_llvm/bin/../include/c++/v1/chrono:828:
    external/llvm_11_toolchain_llvm/bin/../include/c++/v1/type_traits:2462:25: error: no type named 'type' in 'std::__1::common_type<au::Quantity<au::Meters, int>, au::Quantity<au::Seconds, int>>'
    template <class ..._Tp> using common_type_t = typename common_type<_Tp...>::type;
                            ^~~~~
    au/quantity.hh:625:20: note: in instantiation of template type alias 'common_type_t' requested here
        using C = std::common_type_t<T, U>;
                       ^
    au/quantity.hh:663:20: note: in instantiation of function template specialization 'au::detail::using_common_type<au::Quantity<au::Meters, int>, au::Quantity<au::Seconds, int>, au::detail::Plus>' requested here
        return detail::using_common_type(q1, q2, detail::plus);
                       ^
    au/error_examples.cc:69:15: note: in instantiation of function template specialization 'au::operator+<au::Meters, au::Seconds, int, int>' requested here
        meters(1) + seconds(1);
                  ^
    ```

    **Compiler error (gcc 10)**
    ```
    In file included from external/sysroot_x86_64//include/c++/10.3.0/ratio:39,
                     from external/sysroot_x86_64//include/c++/10.3.0/chrono:39,
                     from au/chrono_interop.hh:17,
                     from au/au.hh:17,
                     from au/error_examples.cc:15:
    external/sysroot_x86_64//include/c++/10.3.0/type_traits: In substitution of 'template<class ... _Tp> using common_type_t = typename std::common_type::type [with _Tp = {au::Quantity<au::Meters, int>, au::Quantity<au::Seconds, int>}]':
    au/quantity.hh:625:11:   required from 'constexpr auto au::detail::using_common_type(T, U, Func) [with T = au::Quantity<au::Meters, int>; U = au::Quantity<au::Seconds, int>; Func = au::detail::Plus]'
    au/quantity.hh:663:37:   required from 'constexpr auto au::operator+(au::Quantity<U1, R1>, au::Quantity<U2, R2>) [with U1 = au::Meters; U2 = au::Seconds; R1 = int; R2 = int]'
    au/error_examples.cc:69:26:   required from here
    external/sysroot_x86_64//include/c++/10.3.0/type_traits:2562:11: error: no type named 'type' in 'struct std::common_type<au::Quantity<au::Meters, int>, au::Quantity<au::Seconds, int> >'
     2562 |     using common_type_t = typename common_type<_Tp...>::type;
          |           ^~~~~~~~~~~~~
    In file included from au/prefix.hh:18,
                     from au/chrono_interop.hh:20,
                     from au/au.hh:17,
                     from au/error_examples.cc:15:
    au/quantity.hh: In instantiation of 'constexpr auto au::detail::using_common_type(T, U, Func) [with T = au::Quantity<au::Meters, int>; U = au::Quantity<au::Seconds, int>; Func = au::detail::Plus]':
    au/quantity.hh:663:37:   required from 'constexpr auto au::operator+(au::Quantity<U1, R1>, au::Quantity<U2, R2>) [with U1 = au::Meters; U2 = au::Seconds; R1 = int; R2 = int]'
    au/error_examples.cc:69:26:   required from here
    au/quantity.hh:627:94: error: no type named 'type' in 'struct std::common_type<au::Quantity<au::Meters, int>, au::Quantity<au::Seconds, int> >'
      627 |         std::is_same<typename C::Rep, std::common_type_t<typename T::Rep, typename U::Rep>>::value,
          |                                                                                              ^~~~~
    ```

    **Compiler error (MSVC 2022 x64)**
    ```
    C:\Program Files\Microsoft Visual Studio\2022\Enterprise\VC\Tools\MSVC\14.41.34120\include\type_traits(1334): error C2794: 'type': is not a member of any direct or indirect base class of 'std::common_type<T,U>'
            with
            [
                T=au::Quantity<au::Meters,int>,
                U=au::Quantity<au::Seconds,int>
            ]
    C:\Program Files\Microsoft Visual Studio\2022\Enterprise\VC\Tools\MSVC\14.41.34120\include\type_traits(1334): note: the template instantiation context (the oldest one first) is
    error_examples.cc(70): note: see reference to function template instantiation 'auto au::operator +<au::Meters,au::Seconds,int,int>(au::Quantity<au::Meters,int>,au::Quantity<au::Seconds,int>)' being compiled
    D:\a\au\au\au.hh(4531): note: see reference to function template instantiation 'auto au::detail::using_common_type<au::Quantity<au::Meters,int>,au::Quantity<au::Seconds,int>,au::detail::Plus>(T,U,Func)' being compiled
            with
            [
                T=au::Quantity<au::Meters,int>,
                U=au::Quantity<au::Seconds,int>,
                Func=au::detail::Plus
            ]
    D:\a\au\au\au.hh(4493): note: see reference to alias template instantiation 'std::common_type_t<T,U>' being compiled
            with
            [
                T=au::Quantity<au::Meters,int>,
                U=au::Quantity<au::Seconds,int>
            ]
    D:\a\au\au\au.hh(4493): error C2938: 'std::common_type_t' : Failed to specialize alias template
    D:\a\au\au\au.hh(4495): error C2057: expected constant expression
    D:\a\au\au\au.hh(4367): error C2668: 'au::Quantity<au::Meters,int>::as': ambiguous call to overloaded function
    D:\a\au\au\au.hh(4023): note: could be 'auto au::Quantity<au::Meters,int>::as<NewRep,enable_if<au::IsUnit<AssociatedUnit<NewUnit>::type>::value,void>::type>(NewUnit) const'
            with
            [
                NewRep=TargetUnit::Rep,
                NewUnit=TargetUnit::Rep
            ]
    D:\a\au\au\au.hh(4013): note: or       'auto au::Quantity<au::Meters,int>::as<NewRep,Unit,void>(NewUnit) const'
            with
            [
                NewRep=TargetUnit::Rep,
                Unit=au::Meters,
                NewUnit=au::Meters
            ]
    D:\a\au\au\au.hh(4367): note: while trying to match the argument list '(Unit)'
            with
            [
                Unit=au::Meters
            ]
    D:\a\au\au\au.hh(4367): note: the template instantiation context (the oldest one first) is
    D:\a\au\au\au.hh(4498): note: see reference to function template instantiation 'auto au::detail::cast_to_common_type<au::detail::using_common_type::C,au::Meters,int>(au::Quantity<au::Meters,int>)' being compiled
    D:\a\au\au\au.hh(4488): note: see reference to function template instantiation 'auto au::rep_cast<TargetUnit::Rep,au::Meters,int>(au::Quantity<au::Meters,int>)' being compiled
    D:\a\au\au\au.hh(4367): error C2668: 'au::Quantity<au::Seconds,int>::as': ambiguous call to overloaded function
    D:\a\au\au\au.hh(4023): note: could be 'auto au::Quantity<au::Seconds,int>::as<NewRep,enable_if<au::IsUnit<AssociatedUnit<NewUnit>::type>::value,void>::type>(NewUnit) const'
            with
            [
                NewRep=TargetUnit::Rep,
                NewUnit=TargetUnit::Rep
            ]
    D:\a\au\au\au.hh(4013): note: or       'auto au::Quantity<au::Seconds,int>::as<NewRep,Unit,void>(NewUnit) const'
            with
            [
                NewRep=TargetUnit::Rep,
                Unit=au::Seconds,
                NewUnit=au::Seconds
            ]
    D:\a\au\au\au.hh(4367): note: while trying to match the argument list '(Unit)'
            with
            [
                Unit=au::Seconds
            ]
    D:\a\au\au\au.hh(4367): note: the template instantiation context (the oldest one first) is
    D:\a\au\au\au.hh(4498): note: see reference to function template instantiation 'auto au::detail::cast_to_common_type<au::detail::using_common_type::C,au::Seconds,int>(au::Quantity<au::Seconds,int>)' being compiled
    D:\a\au\au\au.hh(4488): note: see reference to function template instantiation 'auto au::rep_cast<TargetUnit::Rep,au::Seconds,int>(au::Quantity<au::Seconds,int>)' being compiled
    D:\a\au\au\au.hh(4498): error C3889: call to object of class type 'au::detail::Plus': no matching call operator found
    D:\a\au\au\au.hh(954): note: could be 'auto au::detail::Plus::operator ()(const T &,const U &) const'
    D:\a\au\au\au.hh(4498): note: Failed to specialize function template 'auto au::detail::Plus::operator ()(const T &,const U &) const'
    D:\a\au\au\au.hh(4498): note: With the following template arguments:
    D:\a\au\au\au.hh(4498): note: 'T=void'
    D:\a\au\au\au.hh(4498): note: 'U=void'
    D:\a\au\au\au.hh(4498): note: you cannot create a reference to 'void'
    ```

## Can't pass `Quantity` to a unit slot {#quantity-to-unit-slot}

**Other variants:**

- "Can't pass `QuantityPoint` to a unit slot"
- "Can't pass `Quantity` to a unit slot for points"
- "Can't pass `QuantityPoint` to a unit slot for points"

**Meaning:**  A [unit slot](./discussion/idioms/unit-slots.md) is an API that takes _any unit-named
type in the library_, and treats it as the associated unit.  Besides simple unit types themselves,
these can include quantity makers (such as `meters`), unit symbols (such as `symbols::m`), constants
(such as `SPEED_OF_LIGHT`), and so on.

Notably, what it _cannot_ include is a `Quantity` or `QuantityPoint`.  Notice that all of the types
we mentioned above have a _completely unambiguous value_, known at compile time from the _type
alone_.  This is not the case for something like `Quantity`, which holds an underlying runtime
numeric value, to represent the quantity in its specific unit.

**Solution:**  If you're attempting to use the `Quantity` as an ad hoc unit, simply replace it with
a unit that you scale by a magnitude, `mag<N>()`.

!!! example

    **Code**

    Let's try to round a quantity of bytes to the nearest 10-byte amount.

    === "Broken"
        ```cpp
        // (BROKEN): can't pass Quantity to unit slot.
        auto size = bytes(1234);
        size = round_as<int>(bytes(10), size);
        //         unit slot ^^^^^^^^^ passing Quantity: no good.
        ```

    === "Fixed"
        ```cpp
        // (FIXED): use an ad hoc scaled unit.
        auto size = bytes(1234);
        size = round_as<int>(bytes * mag<10>(), size);
        //         unit slot ^^^^^^^^^^^^^^^^^ passing scaled unit: good!
        ```

    **Compiler error (clang 14)**

    ```
    In file included from au/error_examples.cc:15:
    In file included from au/au.hh:17:
    In file included from au/chrono_interop.hh:20:
    In file included from au/prefix.hh:18:
    au/quantity.hh:430:5: error: static_assert failed due to requirement 'detail::AlwaysFalse<au::Bytes, int>::value' "Can't pass `Quantity` to a unit slot"
        static_assert(detail::AlwaysFalse<U, R>::value, "Can't pass `Quantity` to a unit slot");
        ^             ~~~~~~~~~~~~~~~~~~~~~~~~~~~~~~~~
    au/unit_of_measure.hh:147:1: note: in instantiation of template class 'au::AssociatedUnit<au::Quantity<au::Bytes, int>>' requested here
    using AssociatedUnitT = typename AssociatedUnit<U>::type;
    ^
    au/math.hh:434:26: note: in instantiation of template type alias 'AssociatedUnitT' requested here
        return make_quantity<AssociatedUnitT<RoundingUnits>>(round_in<OutputRep>(rounding_units, q));
                             ^
    au/error_examples.cc:78:12: note: in instantiation of function template specialization 'au::round_as<int, au::Quantity<au::Bytes, int>, au::Bytes, int>' requested here
        size = round_as<int>(bytes(10), size);
               ^
    ```

    **Compiler error (clang 11)**

    ```
    In file included from au/error_examples.cc:15:
    In file included from au/au.hh:17:
    In file included from au/chrono_interop.hh:20:
    In file included from au/prefix.hh:18:
    au/quantity.hh:430:5: error: static_assert failed due to requirement 'detail::AlwaysFalse<au::Bytes, int>::value' "Can't pass `Quantity` to a unit slot"
        static_assert(detail::AlwaysFalse<U, R>::value, "Can't pass `Quantity` to a unit slot");
        ^             ~~~~~~~~~~~~~~~~~~~~~~~~~~~~~~~~
    au/unit_of_measure.hh:147:1: note: in instantiation of template class 'au::AssociatedUnit<au::Quantity<au::Bytes, int>>' requested here
    using AssociatedUnitT = typename AssociatedUnit<U>::type;
    ^
    au/math.hh:434:26: note: in instantiation of template type alias 'AssociatedUnitT' requested here
        return make_quantity<AssociatedUnitT<RoundingUnits>>(round_in<OutputRep>(rounding_units, q));
                             ^
    au/error_examples.cc:78:12: note: in instantiation of function template specialization 'au::round_as<int, au::Quantity<au::Bytes, int>, au::Bytes, int>' requested here
        size = round_as<int>(bytes(10), size);
               ^
    ```

    **Compiler error (gcc 10)**

    ```
    au/quantity.hh: In instantiation of 'struct au::AssociatedUnit<au::Quantity<au::Bytes, int> >':
    au/unit_of_measure.hh:147:7:   required by substitution of 'template<class U> using AssociatedUnitT = typename au::AssociatedUnit::type [with U = au::Quantity<au::Bytes, int>]'
    au/math.hh:434:12:   required from 'auto au::round_as(RoundingUnits, au::Quantity<U2, R2>) [with OutputRep = int; RoundingUnits = au::Quantity<au::Bytes, int>; U = au::Bytes; R = int]'
    au/error_examples.cc:78:41:   required from here
    au/quantity.hh:430:46: error: static assertion failed: Can't pass `Quantity` to a unit slot
      430 |     static_assert(detail::AlwaysFalse<U, R>::value, "Can't pass `Quantity` to a unit slot");
          |                                              ^~~~~
    In file included from au/conversion_policy.hh:22,
                     from au/quantity.hh:20,
                     from au/prefix.hh:18,
                     from au/chrono_interop.hh:20,
                     from au/au.hh:17,
                     from au/error_examples.cc:15:
    au/unit_of_measure.hh: In substitution of 'template<class U> using AssociatedUnitT = typename au::AssociatedUnit::type [with U = au::Quantity<au::Bytes, int>]':
    au/math.hh:434:12:   required from 'auto au::round_as(RoundingUnits, au::Quantity<U2, R2>) [with OutputRep = int; RoundingUnits = au::Quantity<au::Bytes, int>; U = au::Bytes; R = int]'
    au/error_examples.cc:78:41:   required from here
    au/unit_of_measure.hh:147:7: error: no type named 'type' in 'struct au::AssociatedUnit<au::Quantity<au::Bytes, int> >'
      147 | using AssociatedUnitT = typename AssociatedUnit<U>::type;
          |       ^~~~~~~~~~~~~~~
    In file included from au/au.hh:19,
                     from au/error_examples.cc:15:
    au/math.hh: In instantiation of 'auto au::round_in(RoundingUnits, au::Quantity<U, R>) [with RoundingUnits = au::Quantity<au::Bytes, int>; U = au::Bytes; R = int]':
    au/math.hh:400:43:   required from 'auto au::round_in(RoundingUnits, au::Quantity<U2, R2>) [with OutputRep = int; RoundingUnits = au::Quantity<au::Bytes, int>; U = au::Bytes; R = int]'
    au/math.hh:434:77:   required from 'auto au::round_as(RoundingUnits, au::Quantity<U2, R2>) [with OutputRep = int; RoundingUnits = au::Quantity<au::Bytes, int>; U = au::Bytes; R = int]'
    au/error_examples.cc:78:41:   required from here
    au/math.hh:382:52: error: no matching function for call to 'au::Quantity<au::Bytes, int>::in<OurRoundingRep>(au::Quantity<au::Bytes, int>&)'
      382 |     return std::round(q.template in<OurRoundingRep>(rounding_units));
          |                       ~~~~~~~~~~~~~~~~~~~~~~~~~~~~~^~~~~~~~~~~~~~~~
    In file included from au/prefix.hh:18,
                     from au/chrono_interop.hh:20,
                     from au/au.hh:17,
                     from au/error_examples.cc:15:
    au/quantity.hh:174:22: note: candidate: 'template<class NewRep, class NewUnit, class> constexpr NewRep au::Quantity<UnitT, RepT>::in(NewUnit) const [with NewRep = NewRep; NewUnit = NewUnit; <template-parameter-2-3> = <template-parameter-1-3>; UnitT = au::Bytes; RepT = int]'
      174 |     constexpr NewRep in(NewUnit u) const {
          |                      ^~
    au/quantity.hh:174:22: note:   template argument deduction/substitution failed:
    au/quantity.hh:173:15: error: no type named 'type' in 'struct au::AssociatedUnit<au::Quantity<au::Bytes, int> >'
      173 |               typename = std::enable_if_t<IsUnit<AssociatedUnitT<NewUnit>>::value>>
          |               ^~~~~~~~
    au/quantity.hh:184:19: note: candidate: 'template<class NewUnit, class> constexpr au::Quantity<UnitT, RepT>::Rep au::Quantity<UnitT, RepT>::in(NewUnit) const [with NewUnit = NewUnit; <template-parameter-2-2> = <template-parameter-1-2>; UnitT = au::Bytes; RepT = int]'
      184 |     constexpr Rep in(NewUnit u) const {
          |                   ^~
    au/quantity.hh:184:19: note:   template argument deduction/substitution failed:
    In file included from external/sysroot_x86_64//include/c++/10.3.0/ratio:39,
                     from external/sysroot_x86_64//include/c++/10.3.0/chrono:39,
                     from au/chrono_interop.hh:17,
                     from au/au.hh:17,
                     from au/error_examples.cc:15:
    external/sysroot_x86_64//include/c++/10.3.0/type_traits: In substitution of 'template<bool _Cond, class _Tp> using enable_if_t = typename std::enable_if::type [with bool _Cond = false; _Tp = void]':
    au/quantity.hh:183:15:   required from 'auto au::round_in(RoundingUnits, au::Quantity<U, R>) [with RoundingUnits = au::Quantity<au::Bytes, int>; U = au::Bytes; R = int]'
    au/math.hh:400:43:   required from 'auto au::round_in(RoundingUnits, au::Quantity<U2, R2>) [with OutputRep = int; RoundingUnits = au::Quantity<au::Bytes, int>; U = au::Bytes; R = int]'
    au/math.hh:434:77:   required from 'auto au::round_as(RoundingUnits, au::Quantity<U2, R2>) [with OutputRep = int; RoundingUnits = au::Quantity<au::Bytes, int>; U = au::Bytes; R = int]'
    au/error_examples.cc:78:41:   required from here
    external/sysroot_x86_64//include/c++/10.3.0/type_traits:2554:11: error: no type named 'type' in 'struct std::enable_if<false, void>'
     2554 |     using enable_if_t = typename enable_if<_Cond, _Tp>::type;
          |           ^~~~~~~~~~~
    In file included from au/prefix.hh:18,
                     from au/chrono_interop.hh:20,
                     from au/au.hh:17,
                     from au/error_examples.cc:15:
    ```

    **Compiler error (MSVC 2022 x64)**

    ```
    D:\a\au\au\au.hh(5267): error C2338: static_assert failed: 'Can't pass `Quantity` to a unit slot (see: https://aurora-opensource.github.io/au/main/troubleshooting/#quantity-to-unit-slot)'
    D:\a\au\au\au.hh(5267): note: the template instantiation context (the oldest one first) is
    error_examples.cc(79): note: see reference to function template instantiation 'auto au::round_as<int,au::Quantity<au::Bytes,int>,au::Bytes,int>(RoundingUnits,au::Quantity<au::Bytes,int>)' being compiled
            with
            [
                RoundingUnits=au::Quantity<au::Bytes,int>
            ]
    D:\a\au\au\au.hh(7394): note: see reference to alias template instantiation 'au::AssociatedUnitT<RoundingUnits>' being compiled
            with
            [
                RoundingUnits=au::Quantity<au::Bytes,int>
            ]
    D:\a\au\au\au.hh(3638): note: see reference to class template instantiation 'au::AssociatedUnit<RoundingUnits>' being compiled
            with
            [
                RoundingUnits=au::Quantity<au::Bytes,int>
            ]
    D:\a\au\au\au.hh(3638): error C2794: 'type': is not a member of any direct or indirect base class of 'au::AssociatedUnit<RoundingUnits>'
            with
            [
                RoundingUnits=au::Quantity<au::Bytes,int>
            ]
    D:\a\au\au\au.hh(7394): error C2938: 'au::AssociatedUnitT' : Failed to specialize alias template
    D:\a\au\au\au.hh(7342): error C2672: 'au::Quantity<au::Bytes,int>::in': no matching overloaded function found
    D:\a\au\au\au.hh(5020): note: could be 'int au::Quantity<au::Bytes,int>::in(NewUnit) const'
    D:\a\au\au\au.hh(7342): note: 'int au::Quantity<au::Bytes,int>::in(NewUnit) const': could not deduce template argument for '<unnamed-symbol>'
    D:\a\au\au\au.hh(5019): note: 'std::enable_if_t<false,void>' : Failed to specialize alias template
    D:\a\au\au\au.hh(5010): note: or       'NewRep au::Quantity<au::Bytes,int>::in(NewUnit) const'
    D:\a\au\au\au.hh(7342): note: 'NewRep au::Quantity<au::Bytes,int>::in(NewUnit) const': could not deduce template argument for '<unnamed-symbol>'
    D:\a\au\au\au.hh(5009): note: 'au::AssociatedUnitT' : Failed to specialize alias template
    D:\a\au\au\au.hh(3638): note: 'type': is not a member of any direct or indirect base class of 'au::AssociatedUnit<RoundingUnits>'
            with
            [
                RoundingUnits=au::Quantity<au::Bytes,int>
            ]
    D:\a\au\au\au.hh(5009): note: syntax error: missing '>' before identifier '<missingId>'
    D:\a\au\au\au.hh(7342): note: the template instantiation context (the oldest one first) is
    D:\a\au\au\au.hh(7394): note: see reference to function template instantiation 'auto au::round_in<OutputRep,RoundingUnits,au::Bytes,int>(RoundingUnits,au::Quantity<au::Bytes,int>)' being compiled
            with
            [
                OutputRep=int,
                RoundingUnits=au::Quantity<au::Bytes,int>
            ]
    D:\a\au\au\au.hh(7360): note: see reference to function template instantiation 'auto au::round_in<RoundingUnits,au::Bytes,int>(RoundingUnits,au::Quantity<au::Bytes,int>)' being compiled
            with
            [
                RoundingUnits=au::Quantity<au::Bytes,int>
            ]
    D:\a\au\au\au.hh(7360): error C2440: 'static_cast': cannot convert from 'void' to 'OutputRep'
            with
            [
                OutputRep=int
            ]
    D:\a\au\au\au.hh(7360): note: Expressions of type void cannot be converted to other types
    D:\a\au\au\au.hh(7394): error C2672: 'au::make_quantity': no matching overloaded function found
    D:\a\au\au\au.hh(4872): note: could be 'auto au::make_quantity(T)'
    D:\a\au\au\au.hh(7394): note: Failed to specialize function template 'auto au::make_quantity(T)'
    D:\a\au\au\au.hh(7394): note: With the following template arguments:
    D:\a\au\au\au.hh(7394): note: 'UnitT=unknown-type'
    D:\a\au\au\au.hh(7394): note: 'T=void'
    D:\a\au\au\au.hh(7394): note: 'void' cannot be used as a function parameter except for '(void)'
    error_examples.cc(79): error C2679: binary '=': no operator found which takes a right-hand operand of type 'void' (or there is no acceptable conversion)
    D:\a\au\au\au.hh(5261): note: could be 'au::Quantity<au::Bytes,int> &au::Quantity<au::Bytes,int>::operator =(au::Quantity<au::Bytes,int> &&)'
    error_examples.cc(79): note: 'au::Quantity<au::Bytes,int> &au::Quantity<au::Bytes,int>::operator =(au::Quantity<au::Bytes,int> &&)': cannot convert argument 2 from 'void' to 'au::Quantity<au::Bytes,int> &&'
    error_examples.cc(79): note: Expressions of type void cannot be converted to other types
    D:\a\au\au\au.hh(5261): note: or       'au::Quantity<au::Bytes,int> &au::Quantity<au::Bytes,int>::operator =(const au::Quantity<au::Bytes,int> &)'
    error_examples.cc(79): note: 'au::Quantity<au::Bytes,int> &au::Quantity<au::Bytes,int>::operator =(const au::Quantity<au::Bytes,int> &)': cannot convert argument 2 from 'void' to 'const au::Quantity<au::Bytes,int> &'
    error_examples.cc(79): note: Expressions of type void cannot be converted to other types
    error_examples.cc(79): note: while trying to match the argument list '(au::Quantity<au::Bytes,int>, void)'
    ```

## Can't pass `Quantity` to a unit slot {#quantity-to-unit-slot}

**Other variants:**

- "Can't pass `QuantityPoint` to a unit slot"
- "Can't pass `Quantity` to a unit slot for points"
- "Can't pass `QuantityPoint` to a unit slot for points"

**Meaning:**  A [unit slot](./discussion/concepts/unit-slot.md) is an API that takes _any unit-named
type in the library_, and treats it as the associated unit.  Besides simple unit types themselves,
these can include quantity makers (such as `meters`), unit symbols (such as `symbols::m`), constants
(such as `SPEED_OF_LIGHT`), and so on.

Notably, what it _cannot_ include is a `Quantity` or `QuantityPoint`.  Notice that all of the types
we mentioned above have a _completely unambiguous value_, known at compile time from the _type
alone_.  This is not the case for something like `Quantity`, which holds an underlying runtime
numeric value, to represent the quantity in its specific unit.

**Solution:**  If you're attempting to use the `Quantity` as an ad hoc unit, simply replace it with
a unit that you scale by a magnitude, `mag<N>()`.

!!! example

    **Code**

    Let's try to round a quantity of bytes to the nearest 10-byte amount.

    === "Broken"
        ```cpp
        // (BROKEN): can't pass Quantity to unit slot.
        auto size = bytes(1234);
        size = round_as<int>(bytes(10), size);
        //         unit slot ^^^^^^^^^
        ```

    === "Fixed"
        ```cpp
        // (FIXED): use an ad hoc scaled unit.
        auto size = bytes(1234);
        size = round_as<int>(bytes * mag<10>(), size);
        //         unit slot ^^^^^^^^^^^^^^^^^
        ```

    **Compiler error (clang 14)**

    ```
    In file included from au/error_examples.cc:15:
    In file included from au/code/au/au.hh:17:
    In file included from au/code/au/chrono_interop.hh:20:
    In file included from au/code/au/prefix.hh:18:
    au/code/au/quantity.hh:430:5: error: static_assert failed due to requirement 'detail::AlwaysFalse<au::Bytes, int>::value' "Can't pass `Quantity` to a unit slot"
        static_assert(detail::AlwaysFalse<U, R>::value, "Can't pass `Quantity` to a unit slot");
        ^             ~~~~~~~~~~~~~~~~~~~~~~~~~~~~~~~~
    au/code/au/unit_of_measure.hh:147:1: note: in instantiation of template class 'au::AssociatedUnit<au::Quantity<au::Bytes, int>>' requested here
    using AssociatedUnitT = typename AssociatedUnit<U>::type;
    ^
    au/code/au/math.hh:434:26: note: in instantiation of template type alias 'AssociatedUnitT' requested here
        return make_quantity<AssociatedUnitT<RoundingUnits>>(round_in<OutputRep>(rounding_units, q));
                             ^
    au/error_examples.cc:78:12: note: in instantiation of function template specialization 'au::round_as<int, au::Quantity<au::Bytes, int>, au::Bytes, int>' requested here
        size = round_as<int>(bytes(10), size);
               ^
    ```

    **Compiler error (clang 11)**

    ```
    In file included from au/error_examples.cc:15:
    In file included from au/code/au/au.hh:17:
    In file included from au/code/au/chrono_interop.hh:20:
    In file included from au/code/au/prefix.hh:18:
    au/code/au/quantity.hh:430:5: error: static_assert failed due to requirement 'detail::AlwaysFalse<au::Bytes, int>::value' "Can't pass `Quantity` to a unit slot"
        static_assert(detail::AlwaysFalse<U, R>::value, "Can't pass `Quantity` to a unit slot");
        ^             ~~~~~~~~~~~~~~~~~~~~~~~~~~~~~~~~
    au/code/au/unit_of_measure.hh:147:1: note: in instantiation of template class 'au::AssociatedUnit<au::Quantity<au::Bytes, int>>' requested here
    using AssociatedUnitT = typename AssociatedUnit<U>::type;
    ^
    au/code/au/math.hh:434:26: note: in instantiation of template type alias 'AssociatedUnitT' requested here
        return make_quantity<AssociatedUnitT<RoundingUnits>>(round_in<OutputRep>(rounding_units, q));
                             ^
    au/error_examples.cc:78:12: note: in instantiation of function template specialization 'au::round_as<int, au::Quantity<au::Bytes, int>, au::Bytes, int>' requested here
        size = round_as<int>(bytes(10), size);
               ^
    ```

    **Compiler error (gcc 10)**

    ```
    au/code/au/quantity.hh: In instantiation of 'struct au::AssociatedUnit<au::Quantity<au::Bytes, int> >':
    au/code/au/unit_of_measure.hh:147:7:   required by substitution of 'template<class U> using AssociatedUnitT = typename au::AssociatedUnit::type [with U = au::Quantity<au::Bytes, int>]'
    au/code/au/math.hh:434:12:   required from 'auto au::round_as(RoundingUnits, au::Quantity<U2, R2>) [with OutputRep = int; RoundingUnits = au::Quantity<au::Bytes, int>; U = au::Bytes; R = int]'
    au/error_examples.cc:78:41:   required from here
    au/code/au/quantity.hh:430:46: error: static assertion failed: Can't pass `Quantity` to a unit slot
      430 |     static_assert(detail::AlwaysFalse<U, R>::value, "Can't pass `Quantity` to a unit slot");
          |                                              ^~~~~
    In file included from au/code/au/conversion_policy.hh:22,
                     from au/code/au/quantity.hh:20,
                     from au/code/au/prefix.hh:18,
                     from au/code/au/chrono_interop.hh:20,
                     from au/code/au/au.hh:17,
                     from au/error_examples.cc:15:
    au/code/au/unit_of_measure.hh: In substitution of 'template<class U> using AssociatedUnitT = typename au::AssociatedUnit::type [with U = au::Quantity<au::Bytes, int>]':
    au/code/au/math.hh:434:12:   required from 'auto au::round_as(RoundingUnits, au::Quantity<U2, R2>) [with OutputRep = int; RoundingUnits = au::Quantity<au::Bytes, int>; U = au::Bytes; R = int]'
    au/error_examples.cc:78:41:   required from here
    au/code/au/unit_of_measure.hh:147:7: error: no type named 'type' in 'struct au::AssociatedUnit<au::Quantity<au::Bytes, int> >'
      147 | using AssociatedUnitT = typename AssociatedUnit<U>::type;
          |       ^~~~~~~~~~~~~~~
    In file included from au/code/au/au.hh:19,
                     from au/error_examples.cc:15:
    au/code/au/math.hh: In instantiation of 'auto au::round_in(RoundingUnits, au::Quantity<U, R>) [with RoundingUnits = au::Quantity<au::Bytes, int>; U = au::Bytes; R = int]':
    au/code/au/math.hh:400:43:   required from 'auto au::round_in(RoundingUnits, au::Quantity<U2, R2>) [with OutputRep = int; RoundingUnits = au::Quantity<au::Bytes, int>; U = au::Bytes; R = int]'
    au/code/au/math.hh:434:77:   required from 'auto au::round_as(RoundingUnits, au::Quantity<U2, R2>) [with OutputRep = int; RoundingUnits = au::Quantity<au::Bytes, int>; U = au::Bytes; R = int]'
    au/error_examples.cc:78:41:   required from here
    au/code/au/math.hh:382:52: error: no matching function for call to 'au::Quantity<au::Bytes, int>::in<OurRoundingRep>(au::Quantity<au::Bytes, int>&)'
      382 |     return std::round(q.template in<OurRoundingRep>(rounding_units));
          |                       ~~~~~~~~~~~~~~~~~~~~~~~~~~~~~^~~~~~~~~~~~~~~~
    In file included from au/code/au/prefix.hh:18,
                     from au/code/au/chrono_interop.hh:20,
                     from au/code/au/au.hh:17,
                     from au/error_examples.cc:15:
    au/code/au/quantity.hh:174:22: note: candidate: 'template<class NewRep, class NewUnit, class> constexpr NewRep au::Quantity<UnitT, RepT>::in(NewUnit) const [with NewRep = NewRep; NewUnit = NewUnit; <template-parameter-2-3> = <template-parameter-1-3>; UnitT = au::Bytes; RepT = int]'
      174 |     constexpr NewRep in(NewUnit u) const {
          |                      ^~
    au/code/au/quantity.hh:174:22: note:   template argument deduction/substitution failed:
    au/code/au/quantity.hh:173:15: error: no type named 'type' in 'struct au::AssociatedUnit<au::Quantity<au::Bytes, int> >'
      173 |               typename = std::enable_if_t<IsUnit<AssociatedUnitT<NewUnit>>::value>>
          |               ^~~~~~~~
    au/code/au/quantity.hh:184:19: note: candidate: 'template<class NewUnit, class> constexpr au::Quantity<UnitT, RepT>::Rep au::Quantity<UnitT, RepT>::in(NewUnit) const [with NewUnit = NewUnit; <template-parameter-2-2> = <template-parameter-1-2>; UnitT = au::Bytes; RepT = int]'
      184 |     constexpr Rep in(NewUnit u) const {
          |                   ^~
    au/code/au/quantity.hh:184:19: note:   template argument deduction/substitution failed:
    In file included from external/sysroot_x86_64//include/c++/10.3.0/ratio:39,
                     from external/sysroot_x86_64//include/c++/10.3.0/chrono:39,
                     from au/code/au/chrono_interop.hh:17,
                     from au/code/au/au.hh:17,
                     from au/error_examples.cc:15:
    external/sysroot_x86_64//include/c++/10.3.0/type_traits: In substitution of 'template<bool _Cond, class _Tp> using enable_if_t = typename std::enable_if::type [with bool _Cond = false; _Tp = void]':
    au/code/au/quantity.hh:183:15:   required from 'auto au::round_in(RoundingUnits, au::Quantity<U, R>) [with RoundingUnits = au::Quantity<au::Bytes, int>; U = au::Bytes; R = int]'
    au/code/au/math.hh:400:43:   required from 'auto au::round_in(RoundingUnits, au::Quantity<U2, R2>) [with OutputRep = int; RoundingUnits = au::Quantity<au::Bytes, int>; U = au::Bytes; R = int]'
    au/code/au/math.hh:434:77:   required from 'auto au::round_as(RoundingUnits, au::Quantity<U2, R2>) [with OutputRep = int; RoundingUnits = au::Quantity<au::Bytes, int>; U = au::Bytes; R = int]'
    au/error_examples.cc:78:41:   required from here
    external/sysroot_x86_64//include/c++/10.3.0/type_traits:2554:11: error: no type named 'type' in 'struct std::enable_if<false, void>'
     2554 |     using enable_if_t = typename enable_if<_Cond, _Tp>::type;
          |           ^~~~~~~~~~~
    In file included from au/code/au/prefix.hh:18,
                     from au/code/au/chrono_interop.hh:20,
                     from au/code/au/au.hh:17,
                     from au/error_examples.cc:15:
    ```

    **Compiler error (MSVC 2019 x64)**

    ```
    ```

    **Compiler error (MSVC 2022 x64)**

    ```
    ```

## Integer division forbidden {#integer-division-forbidden}

**Meaning:**  Although Au generally tries to act just like the underlying raw numeric types, we also
try to prevent wrong code that _looks_ correct from compiling.  It turns out to be just too easy to
use integral Reps without noticing, and thus to get integer division without noticing.  This can
lead to very large errors.

**Solution:**  If you _really wanted_ integer division, wrap the denominator in `unblock_int_div()`.
Otherwise, use floating point types.

!!! example

    **Code**

    How long does it take to travel 60 m at a speed of 65 MPH?

    === "Broken"
        ```cpp
        // (BROKEN): gives (60 / 65) == 0 before conversion!
        QuantityD<Seconds> t = meters(60) / (miles / hour)(65);
        ```

    === "Fixed (1. Floating point)"
        ```cpp
        // (FIXED): 1. Using floating point, we get ~= seconds(2.06486)
        QuantityD<Seconds> t = meters(60.0) / (miles / hour)(65.0);
        ```

    === "Fixed (2. `unblock_int_div()`)"
        ```cpp
        // (FIXED): 2. Integer result == (meter * hours / mile)(0)
        auto t = meters(60) / unblock_int_div((miles / hour)(65));
        ```


    **Compiler error (clang 14)**
    ```
    In file included from au/error_examples.cc:15:
    In file included from au/au.hh:17:
    In file included from au/chrono_interop.hh:20:
    In file included from au/prefix.hh:18:
    au/quantity.hh:395:9: error: static_assert failed due to requirement 'are_units_quantity_equivalent || !uses_integer_division' "Integer division forbidden: wrap denominator in `unblock_int_div()` if you really want it"
            static_assert(are_units_quantity_equivalent || !uses_integer_division,
            ^             ~~~~~~~~~~~~~~~~~~~~~~~~~~~~~~~~~~~~~~~~~~~~~~~~~~~~~~~
    au/quantity.hh:325:9: note: in instantiation of function template specialization 'au::Quantity<au::Meters, int>::warn_if_integer_division<au::UnitProduct<au::Miles, au::Pow<au::Hours, -1>>, int>' requested here
            warn_if_integer_division<OtherUnit, OtherRep>();
            ^
    au/error_examples.cc:77:39: note: in instantiation of function template specialization 'au::Quantity<au::Meters, int>::operator/<au::UnitProduct<au::Miles, au::Pow<au::Hours, -1>>, int>' requested here
        QuantityD<Seconds> t = meters(60) / (miles / hour)(65);
                                          ^
    ```

    **Compiler error (clang 11)**
    ```
    In file included from au/error_examples.cc:15:
    In file included from au/au.hh:17:
    In file included from au/chrono_interop.hh:20:
    In file included from au/prefix.hh:18:
    au/quantity.hh:395:9: error: static_assert failed due to requirement 'are_units_quantity_equivalent || !uses_integer_division' "Integer division forbidden: wrap denominator in `unblock_int_div()` if you really want it"
            static_assert(are_units_quantity_equivalent || !uses_integer_division,
            ^             ~~~~~~~~~~~~~~~~~~~~~~~~~~~~~~~~~~~~~~~~~~~~~~~~~~~~~~~
    au/quantity.hh:325:9: note: in instantiation of function template specialization 'au::Quantity<au::Meters, int>::warn_if_integer_division<au::UnitProduct<au::Miles, au::Pow<au::Hours, -1>>, int>' requested here
            warn_if_integer_division<OtherUnit, OtherRep>();
            ^
    au/error_examples.cc:77:39: note: in instantiation of function template specialization 'au::Quantity<au::Meters, int>::operator/<au::UnitProduct<au::Miles, au::Pow<au::Hours, -1>>, int>' requested here
        QuantityD<Seconds> t = meters(60) / (miles / hour)(65);
                                          ^
    ```

    **Compiler error (gcc 10)**
    ```
    au/quantity.hh: In instantiation of 'static constexpr void au::Quantity<UnitT, RepT>::warn_if_integer_division() [with OtherUnit = au::UnitProduct<au::Miles, au::Pow<au::Hours, -1> >; OtherRep = int; UnitT = au::Meters; RepT = int]':
    au/quantity.hh:325:54:   required from here
    au/error_examples.cc:77:58:   in 'constexpr' expansion of 'au::meters.au::QuantityMaker<au::Meters>::operator()<int>(60).au::Quantity<au::Meters, int>::operator/<au::UnitProduct<au::Miles, au::Pow<au::Hours, -1> >, int>(au::miles.au::QuantityMaker<au::Miles>::operator/<au::Hours>((au::hour, const au::SingularNameFor<au::Hours>())).au::QuantityMaker<au::UnitProduct<au::Miles, au::Pow<au::Hours, -1> > >::operator()<int>(65))'
    au/quantity.hh:395:53: error: static assertion failed: Integer division forbidden: wrap denominator in `unblock_int_div()` if you really want it
      395 |         static_assert(are_units_quantity_equivalent || !uses_integer_division,
          |                       ~~~~~~~~~~~~~~~~~~~~~~~~~~~~~~^~~~~~~~~~~~~~~~~~~~~~~~~
    ```

    **Compiler error (MSVC 2022 x64)**
    ```
    D:\a\au\au\au.hh(4263): error C2338: static_assert failed: 'Integer division forbidden: wrap denominator in `unblock_int_div()` if you really want it'
    D:\a\au\au\au.hh(4263): note: the template instantiation context (the oldest one first) is
    error_examples.cc(78): note: see reference to function template instantiation 'au::Quantity<au::UnitProduct<T,au::Pow<B,-1>,au::Hours>,int> au::Quantity<au::Meters,int>::operator /<au::UnitProduct<au::Miles,au::Pow<au::Hours,-1>>,int>(au::Quantity<au::UnitProduct<au::Miles,au::Pow<au::Hours,-1>>,int>) const' being compiled
            with
            [
                T=au::Meters,
                B=au::Miles
            ]
    D:\a\au\au\au.hh(4193): note: see reference to function template instantiation 'void au::Quantity<au::Meters,int>::warn_if_integer_division<OtherUnit,OtherRep>(void)' being compiled
            with
            [
                OtherUnit=au::UnitProduct<au::Miles,au::Pow<au::Hours,-1>>,
                OtherRep=int
            ]
    ```

## Dangerous inversion

**Meaning:**  This is analogous to our overflow safety surface.  When computing the inverse of
an integral quantity in a given target unit, there is some smallest value that will get truncated
down to zero (a tremendous error!).  If that value is "small enough to be scary" (currently 1,000),
we forbid the conversion.

**Solution:**  Consider using floating point; you'll always get a precise answer.  Alternatively,
use a smaller target unit.

!!! example

    **Code**

    === "Broken"
        ```cpp
        // (BROKEN): excessive truncation risk.
        inverse_as(seconds, hertz(5));
        ```

    === "Fixed (1. Floating point)"
        ```cpp
        // (FIXED): 1. Floating point result ~= seconds(0.2)
        inverse_as(seconds, hertz(5.0));
        ```

    === "Fixed (2. Smaller target unit)"
        ```cpp
        // (FIXED): 2. Integer result == milli(seconds)(200)
        inverse_as(milli(seconds), hertz(5));
        ```

    !!! note
        If you're _really_ sure it's OK, you can use the explicit-Rep version of `inverse_as`, which is
        forcing like a `static_cast`.  This is rarely the right choice, though.  Consider:

        ```cpp
        inverse_as<int>(seconds, hertz(5));
        ```

        This yields `seconds(0)`, due to the gross truncation error which the check was designed to
        prevent in the first place.



    **Compiler error (clang 14)**
    ```
    In file included from au/error_examples.cc:15:
    In file included from au/au.hh:19:
    au/math.hh:278:5: error: static_assert failed due to requirement 'UNITY.in<int>(associated_unit(target_units) * au::Hertz{}) >= threshold || std::is_floating_point<int>::value' "Dangerous inversion risking truncation to 0; must supply explicit Rep if truly desired"
        static_assert(
        ^
    au/math.hh:294:56: note: in instantiation of function template specialization 'au::inverse_in<au::QuantityMaker<au::Seconds>, au::Hertz, int>' requested here
        return make_quantity<AssociatedUnitT<TargetUnits>>(inverse_in(target_units, q));
                                                           ^
    au/error_examples.cc:85:5: note: in instantiation of function template specialization 'au::inverse_as<au::QuantityMaker<au::Seconds>, au::Hertz, int>' requested here
        inverse_as(seconds, hertz(5));
        ^
    ```

    **Compiler error (clang 11)**
    ```
    In file included from au/error_examples.cc:15:
    In file included from au/au.hh:19:
    au/math.hh:278:5: error: static_assert failed due to requirement 'UNITY.in<int>(associated_unit(target_units) * au::Hertz{}) >= threshold || std::is_floating_point<int>::value' "Dangerous inversion risking truncation to 0; must supply explicit Rep if truly desired"
        static_assert(
        ^
    au/math.hh:294:56: note: in instantiation of function template specialization 'au::inverse_in<au::QuantityMaker<au::Seconds>, au::Hertz, int>' requested here
        return make_quantity<AssociatedUnitT<TargetUnits>>(inverse_in(target_units, q));
                                                           ^
    au/error_examples.cc:85:5: note: in instantiation of function template specialization 'au::inverse_as<au::QuantityMaker<au::Seconds>, au::Hertz, int>' requested here
        inverse_as(seconds, hertz(5));
        ^
    ```

    **Compiler error (gcc 10)**
    ```
    In file included from au/au.hh:19,
                     from au/error_examples.cc:15:
    au/math.hh: In instantiation of 'constexpr auto au::inverse_in(TargetUnits, au::Quantity<U, R>) [with TargetUnits = au::QuantityMaker<au::Seconds>; U = au::Hertz; R = int]':
    au/math.hh:294:66:   required from 'constexpr auto au::inverse_as(TargetUnits, au::Quantity<U, R>) [with TargetUnits = au::QuantityMaker<au::Seconds>; U = au::Hertz; R = int]'
    au/error_examples.cc:85:33:   required from here
    au/math.hh:279:71: error: static assertion failed: Dangerous inversion risking truncation to 0; must supply explicit Rep if truly desired
      279 |         UNITY.in<R>(associated_unit(target_units) * U{}) >= threshold ||
          |         ~~~~~~~~~~~~~~~~~~~~~~~~~~~~~~~~~~~~~~~~~~~~~~~~~~~~~~~~~~~~~~^~
      280 |             std::is_floating_point<R>::value,
          |             ~~~~~~~~~~~~~~~~~~~~~~~~~~~~~~~~
    ```

    **Compiler error (MSVC 2022 x64)**
    ```
    D:\a\au\au\au.hh(6120): error C2338: static_assert failed: 'Dangerous inversion risking truncation to 0; must supply explicit Rep if truly desired'
    D:\a\au\au\au.hh(6120): note: the template instantiation context (the oldest one first) is
    error_examples.cc(86): note: see reference to function template instantiation 'auto au::inverse_as<au::QuantityMaker<au::Seconds>,au::Hertz,int>(TargetUnits,au::Quantity<au::Hertz,int>)' being compiled
            with
            [
                TargetUnits=au::QuantityMaker<au::Seconds>
            ]
    D:\a\au\au\au.hh(6135): note: see reference to function template instantiation 'auto au::inverse_in<TargetUnits,au::Hertz,int>(TargetUnits,au::Quantity<au::Hertz,int>)' being compiled
            with
            [
                TargetUnits=au::QuantityMaker<au::Seconds>
            ]
    ```

## Deduced conflicting types

**Meaning:**  In some contexts, it's not enough to have Quantity types that can easily convert to
each other.  (Common examples include the ternary operator `?:`, and initializer lists.)  You need
types that are identical, or very nearly so.  Even fully quantity-equivalent types, such as
$\text{Hz}$ and $\text{s}^{-1}$, often won't work in these contexts!

**Solution:**  You can always cast non-conforming instances to your favored unit, using `.as()`.
For the initializer list case, you can also make an explicit container, which will handle the
casting automatically when possible.

!!! example

    **Code**

    === "Broken"
        ```cpp
        // (BROKEN): Initializer list confused by Hz and s^(-1).
        for (const auto &frequency : {
                 hertz(1.0),
                 (1 / seconds(2.0)),
             }) {
            // ...
        }
        ```

    === "Fixed (1. Cast to explicit unit)"
        ```cpp
        // (FIXED): 1. Cast individual elements to desired unit.
        for (const auto &frequency : {
                 hertz(1.0),
                 (1 / seconds(2.0)).as(hertz),
             }) {
            // ...
        }
        ```

    === "Fixed (2. Use explicit container)"
        ```cpp
        // (FIXED): 2. Use container with explicit type.
        for (const auto &frequency : std::vector<QuantityD<Hertz>>{
                 hertz(1.0),
                 (1 / seconds(2.0)),
             }) {
            // ...
        }
        ```


    **Compiler error (clang 14)**
    ```
    au/error_examples.cc:93:34: error: deduced conflicting types ('Quantity<au::QuantityMaker<au::Hertz>::Unit, [...]>' vs 'Quantity<au::QuantityMaker<au::Pow<au::Seconds, -1>>::Unit, [...]>') for initializer list element type
        for (const auto &frequency : {
                                     ^
    ```

    **Compiler error (clang 11)**
    ```
    au/error_examples.cc:93:34: error: deduced conflicting types ('Quantity<au::Hertz, [...]>' vs 'Quantity<au::Pow<au::Seconds, -1>, [...]>') for initializer list element type
        for (const auto &frequency : {
                                     ^
    ```

    **Compiler error (gcc 10)**
    ```
    au/error_examples.cc: In function 'void au::example_deduced_conflicting_types()':
    au/error_examples.cc:96:10: error: unable to deduce 'std::initializer_list<auto>&&' from '{au::hertz.au::QuantityMaker<au::Hertz>::operator()<double>(1.0e+0), au::operator/<int>(1, au::seconds.au::QuantityMaker<au::Seconds>::operator()<double>(2.0e+0))}'
       96 |          }) {
          |          ^
    au/error_examples.cc:96:10: note:   deduced conflicting types for parameter 'auto' ('au::Quantity<au::Hertz, double>' and 'au::Quantity<au::Pow<au::Seconds, -1>, double>')
    ```

    **Compiler error (MSVC 2022 x64)**
    ```
    error_examples.cc(94): error C3535: cannot deduce type for 'auto &&' from 'initializer list'
    error_examples.cc(94): error C2440: 'initializing': cannot convert from 'initializer list' to 'std::initializer_list<int> &&'
    error_examples.cc(94): note: Reason: cannot convert from 'initializer list' to 'std::initializer_list<int>'
    error_examples.cc(94): note: Element '1': no conversion from 'au::Quantity<au::Hertz,double>' to 'int'
    error_examples.cc(94): note: Element '2': no conversion from 'au::Quantity<au::Pow<B,-1>,T>' to 'int'
            with
            [
                B=au::Seconds,
                T=double
            ]
    ```

## Broken strict total ordering

**Meaning:**  This means you performed an operation that needs to put unit types into a parameter
pack --- say, a common unit, or a unit product --- but the library couldn't figure out how to order
the units inside that pack.

If that sounds obscure, it is: ordering units inside packs is a deep library implementation detail,
and we try to avoid letting end users encounter this.  To reach this error, you need two _distinct_
units that have the _same_ Dimension, Magnitude, _and_ Origin.  That's a necessary but not
sufficient condition: for example, even `UnitInverseT<Seconds>` and `Hertz` won't trigger this!

??? info "More background info on why this error exists"
    In case you want to understand more, here is the gist.

    Au is _heavily_ based on [parameter packs](./reference/detail/packs.md).  Some of these packs,
    such as `UnitProduct<...>` and `CommonUnit<...>`, take _units_ as their arguments.

    Every parameter pack needs an unambiguous canonical ordering for any possible set of input
    arguments.  Therefore, we need to create a _strict total ordering_ for the (infinitely many!)
    unit types that could appear in these packs.  This ordering needs to be known _at compile time_.
    The ordering itself doesn't matter so much, but if we don't strictly adhere to _some_ ordering,
    it's undefined behaviour.

    Our strategy is to construct a "gauntlet" of properties which we can measure for any unit (e.g.,
    Dimension, Magnitude, ...), and define some arbitrary ordering for each property.  We then
    compare the units on each property in turn.  The first one where they differ "wins".  If we get
    through _all_ the properties, and they're _still_ tied, then we have two _distinct_ unit types
    which _compare_ as equal.  This would be undefined behaviour!  Rather than silently ignoring
    this, we manifest this as a compiler error.

    That is what "broken strict total ordering" means.

**Solution:**  If you have two distinct units, and the library can't figure out how to order them,
you can _force_ a particular ordering.  Choose one of the units and give it a high "unit avoidance"
score (see example below).  This will break the tie.

Again, this is pretty unusual.  For most normal ways of forming units, the library should
automatically be able to define an ordering for them.  If you do hit this error, it may be worth
pausing to double-check that you're using the library correctly.  If you've checked, and it still
seems like something the library should be able to handle, feel free to file an
[issue](https://github.com/aurora-opensource/au/issues) --- maybe there's a way we can improve our
ordering!

!!! tip
    If you hit this error, you might be annoyed by its obscurity.  Instead, try feeling relieved!
    After all, the alternative is not "correctly working program", but "silent undefined behaviour".
    A compiler error with a searchable error message is infinitely preferable to the latter.

!!! example

    **Code**

    Note that this example is somewhat convoluted, but again, that's to be expected because this
    error is pretty hard to hit in practice.

    === "Broken"
        ```cpp
        struct Quarterfeet : decltype(Feet{} / mag<4>()) {};
        constexpr auto quarterfeet = QuantityMaker<Quarterfeet>{};

        struct Trinches : decltype(Inches{} * mag<3>()) {};
        constexpr auto trinches = QuantityMaker<Trinches>{};

        // (BROKEN): Can't tell how to order Quarterfeet and Trinches when forming common type
        if (quarterfeet(10) == trinches(10)) {
            // ...
        }
        ```

    === "Fixed"
        ```cpp
        struct Quarterfeet : decltype(Feet{} / mag<4>()) {};
        constexpr auto quarterfeet = QuantityMaker<Quarterfeet>{};

        struct Trinches : decltype(Inches{} * mag<3>()) {};
        constexpr auto trinches = QuantityMaker<Trinches>{};

        namespace au { namespace detail {
        template <>
        struct UnitAvoidance<::Trinches> : std::integral_constant<int, 100> {};
        }}

        // (FIXED): Trinches has high "unit avoidance", so it goes after Quarterfeet
        if (quarterfeet(10) == trinches(10)) {
            // ...
        }
        ```


    **Compiler error (clang 14)**
    ```
    In file included from au/error_examples.cc:15:
    In file included from au/au.hh:17:
    In file included from au/chrono_interop.hh:20:
    In file included from au/prefix.hh:18:
    In file included from au/quantity.hh:19:
    In file included from au/apply_magnitude.hh:17:
    In file included from au/apply_rational_magnitude_to_integral.hh:19:
    In file included from au/magnitude.hh:21:
    au/packs.hh:287:5: error: static_assert failed due to requirement 'std::is_same<au::Quarterfeet, au::Trinches>::value' "Broken strict total ordering: distinct input types compare equal"
        static_assert(std::is_same<A, B>::value,
        ^             ~~~~~~~~~~~~~~~~~~~~~~~~~
    au/packs.hh:303:5: note: in instantiation of template class 'au::LexicographicTotalOrdering<au::Quarterfeet, au::Trinches>' requested here
        std::conditional_t<
        ^
    au/packs.hh:303:5: note: in instantiation of template class 'au::LexicographicTotalOrdering<au::Quarterfeet, au::Trinches, au::detail::OrderAsUnitProduct>' requested here
    au/packs.hh:303:5: note: in instantiation of template class 'au::LexicographicTotalOrdering<au::Quarterfeet, au::Trinches, au::detail::OrderByOrigin, au::detail::OrderAsUnitProduct>' requested here
    au/packs.hh:303:5: note: in instantiation of template class 'au::LexicographicTotalOrdering<au::Quarterfeet, au::Trinches, au::detail::OrderByMag, au::detail::OrderByOrigin, au::detail::OrderAsUnitProduct>' requested here
    au/packs.hh:303:5: note: in instantiation of template class 'au::LexicographicTotalOrdering<au::Quarterfeet, au::Trinches, au::detail::OrderByDim, au::detail::OrderByMag, au::detail::OrderByOrigin, au::detail::OrderAsUnitProduct>' requested here
    au/unit_of_measure.hh:920:40: note: (skipping 8 contexts in backtrace; use -ftemplate-backtrace-limit=0 to see all)
    struct InOrderFor<UnitProduct, A, B> : LexicographicTotalOrdering<A,
                                           ^
    au/quantity.hh:762:7: note: in instantiation of template class 'au::CommonQuantity<au::Quantity<au::Quarterfeet, int>, au::Quantity<au::Trinches, int>>' requested here
        : au::CommonQuantity<au::Quantity<U1, R1>, au::Quantity<U2, R2>> {};
          ^
    external/llvm_14_toolchain_llvm/bin/../include/c++/v1/type_traits:2388:25: note: in instantiation of template class 'std::common_type<au::Quantity<au::Quarterfeet, int>, au::Quantity<au::Trinches, int>>' requested here
    template <class ..._Tp> using common_type_t = typename common_type<_Tp...>::type;
                            ^
    au/quantity.hh:625:20: note: in instantiation of template type alias 'common_type_t' requested here
        using C = std::common_type_t<T, U>;
                       ^
    au/quantity.hh:637:20: note: in instantiation of function template specialization 'au::detail::using_common_type<au::Quantity<au::Quarterfeet, int>, au::Quantity<au::Trinches, int>, au::detail::Equal>' requested here
        return detail::using_common_type(q1, q2, detail::equal);
                       ^
    au/error_examples.cc:112:25: note: in instantiation of function template specialization 'au::operator==<au::Quarterfeet, au::Trinches, int, int>' requested here
        if (quarterfeet(10) == trinches(10)) {
                            ^
    ```

    **Compiler error (clang 11)**
    ```
    In file included from au/error_examples.cc:15:
    In file included from au/au.hh:17:
    In file included from au/chrono_interop.hh:20:
    In file included from au/prefix.hh:18:
    In file included from au/quantity.hh:19:
    In file included from au/apply_magnitude.hh:17:
    In file included from au/apply_rational_magnitude_to_integral.hh:19:
    In file included from au/magnitude.hh:21:
    au/packs.hh:287:5: error: static_assert failed due to requirement 'std::is_same<au::Quarterfeet, au::Trinches>::value' "Broken strict total ordering: distinct input types compare equal"
        static_assert(std::is_same<A, B>::value,
        ^             ~~~~~~~~~~~~~~~~~~~~~~~~~
    au/packs.hh:303:5: note: in instantiation of template class 'au::LexicographicTotalOrdering<au::Quarterfeet, au::Trinches>' requested here
        std::conditional_t<
        ^
    au/packs.hh:303:5: note: in instantiation of template class 'au::LexicographicTotalOrdering<au::Quarterfeet, au::Trinches, OrderAsUnitProduct>' requested here
    au/packs.hh:303:5: note: in instantiation of template class 'au::LexicographicTotalOrdering<au::Quarterfeet, au::Trinches, OrderByOrigin, OrderAsUnitProduct>' requested here
    au/packs.hh:303:5: note: in instantiation of template class 'au::LexicographicTotalOrdering<au::Quarterfeet, au::Trinches, OrderByMag, OrderByOrigin, OrderAsUnitProduct>' requested here
    au/packs.hh:303:5: note: in instantiation of template class 'au::LexicographicTotalOrdering<au::Quarterfeet, au::Trinches, OrderByDim, OrderByMag, OrderByOrigin, OrderAsUnitProduct>' requested here
    au/unit_of_measure.hh:920:40: note: (skipping 8 contexts in backtrace; use -ftemplate-backtrace-limit=0 to see all)
    struct InOrderFor<UnitProduct, A, B> : LexicographicTotalOrdering<A,
                                           ^
    au/quantity.hh:762:7: note: in instantiation of template class 'au::CommonQuantity<au::Quantity<au::Quarterfeet, int>, au::Quantity<au::Trinches, int>, void>' requested here
        : au::CommonQuantity<au::Quantity<U1, R1>, au::Quantity<U2, R2>> {};
          ^
    external/llvm_11_toolchain_llvm/bin/../include/c++/v1/type_traits:2462:25: note: in instantiation of template class 'std::__1::common_type<au::Quantity<au::Quarterfeet, int>, au::Quantity<au::Trinches, int>>' requested here
    template <class ..._Tp> using common_type_t = typename common_type<_Tp...>::type;
                            ^
    au/quantity.hh:625:20: note: in instantiation of template type alias 'common_type_t' requested here
        using C = std::common_type_t<T, U>;
                       ^
    au/quantity.hh:637:20: note: in instantiation of function template specialization 'au::detail::using_common_type<au::Quantity<au::Quarterfeet, int>, au::Quantity<au::Trinches, int>, au::detail::Equal>' requested here
        return detail::using_common_type(q1, q2, detail::equal);
                       ^
    au/error_examples.cc:112:25: note: in instantiation of function template specialization 'au::operator==<au::Quarterfeet, au::Trinches, int, int>' requested here
        if (quarterfeet(10) == trinches(10)) {
                            ^
    ```

    **Compiler error (gcc 10)**
    ```
    In file included from au/magnitude.hh:21,
                     from au/apply_rational_magnitude_to_integral.hh:19,
                     from au/apply_magnitude.hh:17,
                     from au/quantity.hh:19,
                     from au/prefix.hh:18,
                     from au/chrono_interop.hh:20,
                     from au/au.hh:17,
                     from au/error_examples.cc:15:
    au/packs.hh: In instantiation of 'struct au::LexicographicTotalOrdering<au::Quarterfeet, au::Trinches>':
    au/packs.hh:298:8:   recursively required from 'struct au::LexicographicTotalOrdering<au::Quarterfeet, au::Trinches, au::detail::OrderByDim, au::detail::OrderByMag, au::detail::OrderByOrigin, au::detail::OrderAsUnitProduct>'
    au/packs.hh:298:8:   required from 'struct au::LexicographicTotalOrdering<au::Quarterfeet, au::Trinches, au::detail::OrderByUnitAvoidance, au::detail::OrderByDim, au::detail::OrderByMag, au::detail::OrderByOrigin, au::detail::OrderAsUnitProduct>'
    au/unit_of_measure.hh:920:8:   required from 'struct au::InOrderFor<au::UnitProduct, au::Quarterfeet, au::Trinches>'
    au/unit_of_measure.hh:505:8:   required from 'struct au::InOrderFor<au::CommonUnit, au::Quarterfeet, au::Trinches>'
    au/packs.hh:383:8:   required from 'struct au::FlatDedupedTypeList<au::CommonUnit, au::CommonUnit<au::Quarterfeet>, au::CommonUnit<au::Trinches> >'
    au/unit_of_measure.hh:592:8:   required from 'struct au::ComputeCommonUnit<au::Quarterfeet, au::Trinches>'
    au/quantity.hh:748:8:   required from 'struct au::CommonQuantity<au::Quantity<au::Quarterfeet, int>, au::Quantity<au::Trinches, int>, void>'
    au/quantity.hh:761:8:   required from 'struct std::common_type<au::Quantity<au::Quarterfeet, int>, au::Quantity<au::Trinches, int> >'
    external/sysroot_x86_64//include/c++/10.3.0/type_traits:2562:11:   required by substitution of 'template<class ... _Tp> using common_type_t = typename std::common_type::type [with _Tp = {au::Quantity<au::Quarterfeet, int>, au::Quantity<au::Trinches, int>}]'
    au/quantity.hh:625:11:   required from 'constexpr auto au::detail::using_common_type(T, U, Func) [with T = au::Quantity<au::Quarterfeet, int>; U = au::Quantity<au::Trinches, int>; Func = au::detail::Equal]'
    au/quantity.hh:637:37:   required from 'constexpr bool au::operator==(au::Quantity<U1, R1>, au::Quantity<U2, R2>) [with U1 = au::Quarterfeet; U2 = au::Trinches; R1 = int; R2 = int]'
    au/error_examples.cc:112:39:   required from here
    au/packs.hh:287:39: error: static assertion failed: Broken strict total ordering: distinct input types compare equal
      287 |     static_assert(std::is_same<A, B>::value,
          |                                       ^~~~~
    au/packs.hh: In instantiation of 'struct au::LexicographicTotalOrdering<au::Trinches, au::Quarterfeet>':
    au/packs.hh:298:8:   [ skipping 2 instantiation contexts, use -ftemplate-backtrace-limit=0 to disable ]
    au/unit_of_measure.hh:505:8:   required from 'struct au::InOrderFor<au::CommonUnit, au::Trinches, au::Quarterfeet>'
    au/unit_of_measure.hh:554:8:   required from 'struct au::detail::IsFirstUnitRedundant<au::CommonUnit, au::Quarterfeet, au::Trinches>'
    au/unit_of_measure.hh:564:8:   required from 'struct au::detail::EliminateRedundantUnitsImpl<au::CommonUnit<au::Trinches, au::Quarterfeet> >'
    au/unit_of_measure.hh:592:8:   required from 'struct au::ComputeCommonUnit<au::Quarterfeet, au::Trinches>'
    au/quantity.hh:748:8:   required from 'struct au::CommonQuantity<au::Quantity<au::Quarterfeet, int>, au::Quantity<au::Trinches, int>, void>'
    au/quantity.hh:761:8:   required from 'struct std::common_type<au::Quantity<au::Quarterfeet, int>, au::Quantity<au::Trinches, int> >'
    external/sysroot_x86_64//include/c++/10.3.0/type_traits:2562:11:   required by substitution of 'template<class ... _Tp> using common_type_t = typename std::common_type::type [with _Tp = {au::Quantity<au::Quarterfeet, int>, au::Quantity<au::Trinches, int>}]'
    au/quantity.hh:625:11:   required from 'constexpr auto au::detail::using_common_type(T, U, Func) [with T = au::Quantity<au::Quarterfeet, int>; U = au::Quantity<au::Trinches, int>; Func = au::detail::Equal]'
    au/quantity.hh:637:37:   required from 'constexpr bool au::operator==(au::Quantity<U1, R1>, au::Quantity<U2, R2>) [with U1 = au::Quarterfeet; U2 = au::Trinches; R1 = int; R2 = int]'
    au/error_examples.cc:112:39:   required from here
    au/packs.hh:287:39: error: static assertion failed: Broken strict total ordering: distinct input types compare equal
    In file included from au/conversion_policy.hh:22,
                     from au/quantity.hh:20,
                     from au/prefix.hh:18,
                     from au/chrono_interop.hh:20,
                     from au/au.hh:17,
                     from au/error_examples.cc:15:
    au/unit_of_measure.hh: In instantiation of 'struct au::CommonUnit<au::Trinches, au::Quarterfeet>':
    au/packs.hh:203:7:   required by substitution of 'template<class U> using DimMemberT = typename U::Dim [with U = au::CommonUnit<au::Trinches, au::Quarterfeet>]'
    au/packs.hh:205:8:   required from 'struct au::detail::DimImpl<au::CommonUnit<au::Trinches, au::Quarterfeet> >'
    au/unit_of_measure.hh:455:8:   required from 'struct au::HasSameDimension<au::CommonUnit<au::Trinches, au::Quarterfeet>, au::Trinches>'
    au/stdx/type_traits.hh:38:59:   required from 'struct au::stdx::conjunction<au::HasSameDimension<au::CommonUnit<au::Trinches, au::Quarterfeet>, au::Trinches>, au::detail::HasSameMagnitude<au::CommonUnit<au::Trinches, au::Quarterfeet>, au::Trinches> >'
    au/unit_of_measure.hh:470:8:   [ skipping 2 instantiation contexts, use -ftemplate-backtrace-limit=0 to disable ]
    au/unit_of_measure.hh:592:8:   required from 'struct au::ComputeCommonUnit<au::Quarterfeet, au::Trinches>'
    au/quantity.hh:748:8:   required from 'struct au::CommonQuantity<au::Quantity<au::Quarterfeet, int>, au::Quantity<au::Trinches, int>, void>'
    au/quantity.hh:761:8:   required from 'struct std::common_type<au::Quantity<au::Quarterfeet, int>, au::Quantity<au::Trinches, int> >'
    external/sysroot_x86_64//include/c++/10.3.0/type_traits:2562:11:   required by substitution of 'template<class ... _Tp> using common_type_t = typename std::common_type::type [with _Tp = {au::Quantity<au::Quarterfeet, int>, au::Quantity<au::Trinches, int>}]'
    au/quantity.hh:625:11:   required from 'constexpr auto au::detail::using_common_type(T, U, Func) [with T = au::Quantity<au::Quarterfeet, int>; U = au::Quantity<au::Trinches, int>; Func = au::detail::Equal]'
    au/quantity.hh:637:37:   required from 'constexpr bool au::operator==(au::Quantity<U1, R1>, au::Quantity<U2, R2>) [with U1 = au::Quarterfeet; U2 = au::Trinches; R1 = int; R2 = int]'
    au/error_examples.cc:112:39:   required from here
    au/unit_of_measure.hh:495:70: error: static assertion failed: Elements must be listed in ascending order
      495 |     static_assert(AreElementsInOrder<CommonUnit, CommonUnit<Us...>>::value,
          |                                                                      ^~~~~
    ```

    **Compiler error (MSVC 2022 x64)**
    ```
    D:\a\au\au\au.hh(1392): error C2338: static_assert failed: 'Broken strict total ordering: distinct input types compare equal'
    D:\a\au\au\au.hh(1392): note: the template instantiation context (the oldest one first) is
    error_examples.cc(113): note: see reference to function template instantiation 'bool au::operator ==<au::Quarterfeet,au::Trinches,int,int>(au::Quantity<au::Quarterfeet,int>,au::Quantity<au::Trinches,int>)' being compiled
    D:\a\au\au\au.hh(4505): note: see reference to function template instantiation 'auto au::detail::using_common_type<au::Quantity<au::Quarterfeet,int>,au::Quantity<au::Trinches,int>,au::detail::Equal>(T,U,Func)' being compiled
            with
            [
                T=au::Quantity<au::Quarterfeet,int>,
                U=au::Quantity<au::Trinches,int>,
                Func=au::detail::Equal
            ]
    D:\a\au\au\au.hh(4493): note: see reference to alias template instantiation 'std::common_type_t<T,U>' being compiled
            with
            [
                T=au::Quantity<au::Quarterfeet,int>,
                U=au::Quantity<au::Trinches,int>
            ]
    C:\Program Files\Microsoft Visual Studio\2022\Enterprise\VC\Tools\MSVC\14.41.34120\include\type_traits(1334): note: see reference to class template instantiation 'std::common_type<T,U>' being compiled
            with
            [
                T=au::Quantity<au::Quarterfeet,int>,
                U=au::Quantity<au::Trinches,int>
            ]
    D:\a\au\au\au.hh(4630): note: see reference to class template instantiation 'au::CommonQuantity<au::Quantity<au::Quarterfeet,int>,au::Quantity<au::Trinches,int>,void>' being compiled
    D:\a\au\au\au.hh(4619): note: see reference to alias template instantiation 'au::CommonUnitT<U1,U2>' being compiled
            with
            [
                U1=au::Quarterfeet,
                U2=au::Trinches
            ]
    D:\a\au\au\au.hh(2806): note: see reference to class template instantiation 'au::ComputeCommonUnit<U1,U2>' being compiled
            with
            [
                U1=au::Quarterfeet,
                U2=au::Trinches
            ]
    D:\a\au\au\au.hh(3230): note: see reference to alias template instantiation 'au::ComputeCommonUnitImpl<U1,U2>' being compiled
            with
            [
                U1=au::Quarterfeet,
                U2=au::Trinches
            ]
    D:\a\au\au\au.hh(3226): note: see reference to alias template instantiation 'au::FlatDedupedTypeListT<au::CommonUnit,U1,U2>' being compiled
            with
            [
                U1=au::Quarterfeet,
                U2=au::Trinches
            ]
    D:\a\au\au\au.hh(1213): note: see reference to class template instantiation 'au::FlatDedupedTypeList<au::CommonUnit,au::CommonUnit<T>,au::CommonUnit<au::Trinches>>' being compiled
            with
            [
                T=au::Quarterfeet
            ]
    D:\a\au\au\au.hh(1496): note: see reference to class template instantiation 'au::InOrderFor<List,T,H>' being compiled
            with
            [
                List=au::CommonUnit,
                T=au::Quarterfeet,
                H=au::Trinches
            ]
    D:\a\au\au\au.hh(3142): note: see reference to class template instantiation 'au::InOrderFor<au::UnitProduct,A,B>' being compiled
            with
            [
                A=au::Quarterfeet,
                B=au::Trinches
            ]
    D:\a\au\au\au.hh(3557): note: see reference to class template instantiation 'au::LexicographicTotalOrdering<A,B,au::detail::OrderByUnitAvoidance,au::detail::OrderByDim,au::detail::OrderByMag,au::detail::OrderByOrigin,au::detail::OrderAsUnitProduct>' being compiled
            with
            [
                A=au::Quarterfeet,
                B=au::Trinches
            ]
    D:\a\au\au\au.hh(1408): note: see reference to class template instantiation 'au::LexicographicTotalOrdering<A,B,au::detail::OrderByDim,au::detail::OrderByMag,au::detail::OrderByOrigin,au::detail::OrderAsUnitProduct>' being compiled
            with
            [
                A=au::Quarterfeet,
                B=au::Trinches
            ]
    D:\a\au\au\au.hh(1408): note: see reference to class template instantiation 'au::LexicographicTotalOrdering<A,B,au::detail::OrderByMag,au::detail::OrderByOrigin,au::detail::OrderAsUnitProduct>' being compiled
            with
            [
                A=au::Quarterfeet,
                B=au::Trinches
            ]
    D:\a\au\au\au.hh(1408): note: see reference to class template instantiation 'au::LexicographicTotalOrdering<A,B,au::detail::OrderByOrigin,au::detail::OrderAsUnitProduct>' being compiled
            with
            [
                A=au::Quarterfeet,
                B=au::Trinches
            ]
    D:\a\au\au\au.hh(1408): note: see reference to class template instantiation 'au::LexicographicTotalOrdering<A,B,au::detail::OrderAsUnitProduct>' being compiled
            with
            [
                A=au::Quarterfeet,
                B=au::Trinches
            ]
    D:\a\au\au\au.hh(1408): note: see reference to class template instantiation 'au::LexicographicTotalOrdering<A,B>' being compiled
            with
            [
                A=au::Quarterfeet,
                B=au::Trinches
            ]
    D:\a\au\au\au.hh(3132): error C2338: static_assert failed: 'Elements must be listed in ascending order'
    D:\a\au\au\au.hh(3132): note: the template instantiation context (the oldest one first) is
    D:\a\au\au\au.hh(3230): note: see reference to class template instantiation 'au::detail::FirstMatchingUnit<au::AreUnitsQuantityEquivalent,au::CommonUnit<T,au::Quarterfeet>,TargetUnit>' being compiled
            with
            [
                T=au::Trinches,
                TargetUnit=au::CommonUnit<au::Trinches,au::Quarterfeet>
            ]
    D:\a\au\au\au.hh(3170): note: see reference to class template instantiation 'au::AreUnitsQuantityEquivalent<TargetUnit,H>' being compiled
            with
            [
                TargetUnit=au::CommonUnit<au::Trinches,au::Quarterfeet>,
                H=au::Trinches
            ]
    D:\a\au\au\au.hh(3108): note: see reference to class template instantiation 'au::stdx::conjunction<au::HasSameDimension<U1,U2>,au::detail::HasSameMagnitude<U1,U2>>' being compiled
            with
            [
                U1=au::CommonUnit<au::Trinches,au::Quarterfeet>,
                U2=au::Trinches
            ]
    D:\a\au\au\au.hh(210): note: see reference to class template instantiation 'au::HasSameDimension<U1,U2>' being compiled
            with
            [
                U1=au::CommonUnit<au::Trinches,au::Quarterfeet>,
                U2=au::Trinches
            ]
    D:\a\au\au\au.hh(3093): note: see reference to alias template instantiation 'au::detail::DimT<U1>' being compiled
            with
            [
                U1=au::CommonUnit<au::Trinches,au::Quarterfeet>
            ]
    D:\a\au\au\au.hh(1312): note: see reference to class template instantiation 'au::detail::DimImpl<U1>' being compiled
            with
            [
                U1=au::CommonUnit<au::Trinches,au::Quarterfeet>
            ]
    D:\a\au\au\au.hh(1310): note: see reference to alias template instantiation 'au::detail::DimMemberT<U>' being compiled
            with
            [
                U=au::CommonUnit<au::Trinches,au::Quarterfeet>
            ]
    D:\a\au\au\au.hh(1308): note: see reference to class template instantiation 'au::CommonUnit<T,au::Quarterfeet>' being compiled
            with
            [
                T=au::Trinches
            ]
<<<<<<< HEAD
    ```

=======
    ```
>>>>>>> d47954d6
<|MERGE_RESOLUTION|>--- conflicted
+++ resolved
@@ -82,13 +82,13 @@
     au/error_examples.cc:33:17: error: calling a private constructor of class 'au::Quantity<au::Seconds, double>'
         set_timeout(0.5);
                     ^
-    au/quantity.hh:400:15: note: declared private here
+    au/code/au/quantity.hh:400:15: note: declared private here
         constexpr Quantity(Rep value) : value_{value} {}
                   ^
     au/error_examples.cc:36:33: error: calling a private constructor of class 'au::Quantity<au::Meters, double>'
         constexpr QuantityD<Meters> length{5.5};
                                     ^
-    au/quantity.hh:400:15: note: declared private here
+    au/code/au/quantity.hh:400:15: note: declared private here
         constexpr Quantity(Rep value) : value_{value} {}
                   ^
     ```
@@ -98,13 +98,13 @@
     au/error_examples.cc:33:17: error: calling a private constructor of class 'au::Quantity<au::Seconds, double>'
         set_timeout(0.5);
                     ^
-    au/quantity.hh:400:15: note: declared private here
+    au/code/au/quantity.hh:400:15: note: declared private here
         constexpr Quantity(Rep value) : value_{value} {}
                   ^
     au/error_examples.cc:36:33: error: calling a private constructor of class 'au::Quantity<au::Meters, double>'
         constexpr QuantityD<Meters> length{5.5};
                                     ^
-    au/quantity.hh:400:15: note: declared private here
+    au/code/au/quantity.hh:400:15: note: declared private here
         constexpr Quantity(Rep value) : value_{value} {}
                   ^
     ```
@@ -115,26 +115,26 @@
     au/error_examples.cc:33:20: error: 'constexpr au::Quantity<UnitT, RepT>::Quantity(au::Quantity<UnitT, RepT>::Rep) [with UnitT = au::Seconds; RepT = double; au::Quantity<UnitT, RepT>::Rep = double]' is private within this context
        33 |     set_timeout(0.5);
           |                    ^
-    In file included from au/prefix.hh:18,
-                     from au/chrono_interop.hh:20,
-                     from au/au.hh:17,
+    In file included from au/code/au/prefix.hh:18,
+                     from au/code/au/chrono_interop.hh:20,
+                     from au/code/au/au.hh:17,
                      from au/error_examples.cc:15:
-    au/quantity.hh:400:15: note: declared private here
+    au/code/au/quantity.hh:400:15: note: declared private here
       400 |     constexpr Quantity(Rep value) : value_{value} {}
           |               ^~~~~~~~
     au/error_examples.cc:36:43: error: 'constexpr au::Quantity<UnitT, RepT>::Quantity(au::Quantity<UnitT, RepT>::Rep) [with UnitT = au::Meters; RepT = double; au::Quantity<UnitT, RepT>::Rep = double]' is private within this context
        36 |     constexpr QuantityD<Meters> length{5.5};
           |                                           ^
-    In file included from au/prefix.hh:18,
-                     from au/chrono_interop.hh:20,
-                     from au/au.hh:17,
+    In file included from au/code/au/prefix.hh:18,
+                     from au/code/au/chrono_interop.hh:20,
+                     from au/code/au/au.hh:17,
                      from au/error_examples.cc:15:
-    au/quantity.hh:400:15: note: declared private here
+    au/code/au/quantity.hh:400:15: note: declared private here
       400 |     constexpr Quantity(Rep value) : value_{value} {}
           |               ^~~~~~~~
     ```
 
-    **Compiler error (MSVC 2022 x64)**
+    **Compiler error (MSVC 2019 x64)**
     ```
     error_examples.cc(32): error C2248: 'au::Quantity<au::Seconds,double>::Quantity': cannot access private member declared in class 'au::Quantity<au::Seconds,double>'
     D:\a\au\au\au.hh(3202): note: see declaration of 'au::Quantity<au::Seconds,double>::Quantity'
@@ -144,6 +144,16 @@
     D:\a\au\au\au.hh(3269): note: see declaration of 'au::Quantity<au::Meters,double>'
     ```
 
+    **Compiler error (MSVC 2022 x64)**
+    ```
+    error_examples.cc(32): error C2248: 'au::Quantity<au::Seconds,double>::Quantity': cannot access private member declared in class 'au::Quantity<au::Seconds,double>'
+    D:\a\au\au\au.hh(3202): note: see declaration of 'au::Quantity<au::Seconds,double>::Quantity'
+    D:\a\au\au\au.hh(3269): note: see declaration of 'au::Quantity<au::Seconds,double>'
+    error_examples.cc(35): error C2248: 'au::Quantity<au::Meters,double>::Quantity': cannot access private member declared in class 'au::Quantity<au::Meters,double>'
+    D:\a\au\au\au.hh(3202): note: see declaration of 'au::Quantity<au::Meters,double>::Quantity'
+    D:\a\au\au\au.hh(3269): note: see declaration of 'au::Quantity<au::Meters,double>'
+    ```
+
 ## Input to Maker
 
 **Meaning:**  This happens when you try to pass something to a "maker" (quantity maker, or quantity
@@ -180,73 +190,94 @@
 
     **Compiler error (clang 14)**
     ```
-    au/quantity.hh:523:9: error: static_assert failed due to requirement 'is_not_already_a_quantity' "Input to QuantityMaker is already a Quantity"
+    au/code/au/quantity.hh:523:9: error: static_assert failed due to requirement 'is_not_already_a_quantity' "Input to QuantityMaker is already a Quantity"
             static_assert(is_not_already_a_quantity, "Input to QuantityMaker is already a Quantity");
             ^             ~~~~~~~~~~~~~~~~~~~~~~~~~
     au/error_examples.cc:47:11: note: in instantiation of function template specialization 'au::QuantityMaker<au::Meters>::operator()<au::Meters, int>' requested here
         meters(x);
               ^
     In file included from au/error_examples.cc:15:
-    In file included from au/au.hh:17:
-    In file included from au/chrono_interop.hh:20:
-    In file included from au/prefix.hh:19:
-    au/quantity_point.hh:295:9: error: static_assert failed due to requirement 'is_not_already_a_quantity_point' "Input to QuantityPointMaker is already a QuantityPoint"
+    In file included from au/code/au/au.hh:17:
+    In file included from au/code/au/chrono_interop.hh:20:
+    In file included from au/code/au/prefix.hh:19:
+    au/code/au/quantity_point.hh:295:9: error: static_assert failed due to requirement 'is_not_already_a_quantity_point' "Input to QuantityPointMaker is already a QuantityPoint"
             static_assert(is_not_already_a_quantity_point,
             ^             ~~~~~~~~~~~~~~~~~~~~~~~~~~~~~~~
     au/error_examples.cc:50:14: note: in instantiation of function template specialization 'au::QuantityPointMaker<au::Meters>::operator()<au::Meters, int>' requested here
         meters_pt(x_pt);
                  ^
     In file included from au/error_examples.cc:15:
-    In file included from au/au.hh:17:
-    In file included from au/chrono_interop.hh:20:
-    In file included from au/prefix.hh:18:
+    In file included from au/code/au/au.hh:17:
+    In file included from au/code/au/chrono_interop.hh:20:
+    In file included from au/code/au/prefix.hh:18:
     ```
 
     **Compiler error (clang 11)**
     ```
-    au/quantity.hh:523:9: error: static_assert failed due to requirement 'is_not_already_a_quantity' "Input to QuantityMaker is already a Quantity"
+    au/code/au/quantity.hh:523:9: error: static_assert failed due to requirement 'is_not_already_a_quantity' "Input to QuantityMaker is already a Quantity"
             static_assert(is_not_already_a_quantity, "Input to QuantityMaker is already a Quantity");
             ^             ~~~~~~~~~~~~~~~~~~~~~~~~~
     au/error_examples.cc:47:11: note: in instantiation of function template specialization 'au::QuantityMaker<au::Meters>::operator()<au::Meters, int>' requested here
         meters(x);
               ^
     In file included from au/error_examples.cc:15:
-    In file included from au/au.hh:17:
-    In file included from au/chrono_interop.hh:20:
-    In file included from au/prefix.hh:19:
-    au/quantity_point.hh:295:9: error: static_assert failed due to requirement 'is_not_already_a_quantity_point' "Input to QuantityPointMaker is already a QuantityPoint"
+    In file included from au/code/au/au.hh:17:
+    In file included from au/code/au/chrono_interop.hh:20:
+    In file included from au/code/au/prefix.hh:19:
+    au/code/au/quantity_point.hh:295:9: error: static_assert failed due to requirement 'is_not_already_a_quantity_point' "Input to QuantityPointMaker is already a QuantityPoint"
             static_assert(is_not_already_a_quantity_point,
             ^             ~~~~~~~~~~~~~~~~~~~~~~~~~~~~~~~
     au/error_examples.cc:50:14: note: in instantiation of function template specialization 'au::QuantityPointMaker<au::Meters>::operator()<au::Meters, int>' requested here
         meters_pt(x_pt);
                  ^
     In file included from au/error_examples.cc:15:
-    In file included from au/au.hh:17:
-    In file included from au/chrono_interop.hh:20:
-    In file included from au/prefix.hh:18:
+    In file included from au/code/au/au.hh:17:
+    In file included from au/code/au/chrono_interop.hh:20:
+    In file included from au/code/au/prefix.hh:18:
     ```
 
     **Compiler error (gcc 10)**
     ```
-    In file included from au/prefix.hh:18,
-                     from au/chrono_interop.hh:20,
-                     from au/au.hh:17,
+    In file included from au/code/au/prefix.hh:18,
+                     from au/code/au/chrono_interop.hh:20,
+                     from au/code/au/au.hh:17,
                      from au/error_examples.cc:15:
-    au/quantity.hh: In instantiation of 'constexpr void au::QuantityMaker<UnitT>::operator()(au::Quantity<OtherUnit, OtherRep>) const [with U = au::Meters; R = int; UnitT = au::Meters]':
+    au/code/au/quantity.hh: In instantiation of 'constexpr void au::QuantityMaker<UnitT>::operator()(au::Quantity<OtherUnit, OtherRep>) const [with U = au::Meters; R = int; UnitT = au::Meters]':
     au/error_examples.cc:47:13:   required from here
-    au/quantity.hh:523:23: error: static assertion failed: Input to QuantityMaker is already a Quantity
+    au/code/au/quantity.hh:523:23: error: static assertion failed: Input to QuantityMaker is already a Quantity
       523 |         static_assert(is_not_already_a_quantity, "Input to QuantityMaker is already a Quantity");
           |                       ^~~~~~~~~~~~~~~~~~~~~~~~~
-    In file included from au/prefix.hh:19,
-                     from au/chrono_interop.hh:20,
-                     from au/au.hh:17,
+    In file included from au/code/au/prefix.hh:19,
+                     from au/code/au/chrono_interop.hh:20,
+                     from au/code/au/au.hh:17,
                      from au/error_examples.cc:15:
-    au/quantity_point.hh: In instantiation of 'constexpr void au::QuantityPointMaker<UnitT>::operator()(au::QuantityPoint<U, R>) const [with U = au::Meters; R = int; Unit = au::Meters]':
+    au/code/au/quantity_point.hh: In instantiation of 'constexpr void au::QuantityPointMaker<UnitT>::operator()(au::QuantityPoint<U, R>) const [with U = au::Meters; R = int; Unit = au::Meters]':
     au/error_examples.cc:50:19:   required from here
-    au/quantity_point.hh:295:23: error: static assertion failed: Input to QuantityPointMaker is already a QuantityPoint
+    au/code/au/quantity_point.hh:295:23: error: static assertion failed: Input to QuantityPointMaker is already a QuantityPoint
       295 |         static_assert(is_not_already_a_quantity_point,
           |                       ^~~~~~~~~~~~~~~~~~~~~~~~~~~~~~~
     ```
+
+    **Compiler error (MSVC 2019 x64)**
+    ```
+    D:\a\au\au\au.hh(4391): error C2338: Input to QuantityMaker is already a Quantity
+    error_examples.cc(48): note: see reference to function template instantiation 'void au::QuantityMaker<au::Meters>::operator ()<au::Meters,int>(au::Quantity<au::Meters,int>) const' being compiled
+    error_examples.cc(48): note: see reference to function template instantiation 'void au::QuantityMaker<au::Meters>::operator ()<au::Meters,int>(au::Quantity<au::Meters,int>) const' being compiled
+    D:\a\au\au\au.hh(5111): error C2338: Input to QuantityPointMaker is already a QuantityPoint
+    error_examples.cc(51): note: see reference to function template instantiation 'void au::QuantityPointMaker<au::Meters>::operator ()<Unit,T>(au::QuantityPoint<Unit,T>) const' being compiled
+            with
+            [
+                Unit=au::Meters,
+                T=int
+            ]
+    error_examples.cc(51): note: see reference to function template instantiation 'void au::QuantityPointMaker<au::Meters>::operator ()<Unit,T>(au::QuantityPoint<Unit,T>) const' being compiled
+            with
+            [
+                Unit=au::Meters,
+                T=int
+            ]
+    ```
+
 
     **Compiler error (MSVC 2022 x64)**
     ```
@@ -327,17 +358,17 @@
 
     **Compiler error (clang 14)**
     ```
-    au/quantity.hh:163:9: error: static_assert failed due to requirement 'IMPLICIT_OK' "Dangerous conversion for integer Rep!  See: https://aurora-opensource.github.io/au/main/troubleshooting/#dangerous-conversion"
+    au/code/au/quantity.hh:163:9: error: static_assert failed due to requirement 'IMPLICIT_OK' "Dangerous conversion for integer Rep!  See: https://aurora-opensource.github.io/au/main/troubleshooting/#dangerous-conversion"
             static_assert(
             ^
     au/error_examples.cc:58:16: note: in instantiation of function template specialization 'au::Quantity<au::Inches, int>::as<au::QuantityMaker<au::Feet>, void>' requested here
         inches(24).as(feet);
                    ^
     In file included from au/error_examples.cc:15:
-    In file included from au/au.hh:17:
-    In file included from au/chrono_interop.hh:20:
-    In file included from au/prefix.hh:18:
-    au/quantity.hh:163:9: error: static_assert failed due to requirement 'IMPLICIT_OK' "Dangerous conversion for integer Rep!  See: https://aurora-opensource.github.io/au/main/troubleshooting/#dangerous-conversion"
+    In file included from au/code/au/au.hh:17:
+    In file included from au/code/au/chrono_interop.hh:20:
+    In file included from au/code/au/prefix.hh:18:
+    au/code/au/quantity.hh:163:9: error: static_assert failed due to requirement 'IMPLICIT_OK' "Dangerous conversion for integer Rep!  See: https://aurora-opensource.github.io/au/main/troubleshooting/#dangerous-conversion"
             static_assert(
             ^
     au/error_examples.cc:61:20: note: in instantiation of function template specialization 'au::Quantity<au::Giga<au::Hertz>, int>::as<au::QuantityMaker<au::Hertz>, void>' requested here
@@ -347,17 +378,17 @@
 
     **Compiler error (clang 11)**
     ```
-    au/quantity.hh:163:9: error: static_assert failed due to requirement 'IMPLICIT_OK' "Dangerous conversion for integer Rep!  See: https://aurora-opensource.github.io/au/main/troubleshooting/#dangerous-conversion"
+    au/code/au/quantity.hh:163:9: error: static_assert failed due to requirement 'IMPLICIT_OK' "Dangerous conversion for integer Rep!  See: https://aurora-opensource.github.io/au/main/troubleshooting/#dangerous-conversion"
             static_assert(
             ^
     au/error_examples.cc:58:16: note: in instantiation of function template specialization 'au::Quantity<au::Inches, int>::as<au::QuantityMaker<au::Feet>, void>' requested here
         inches(24).as(feet);
                    ^
     In file included from au/error_examples.cc:15:
-    In file included from au/au.hh:17:
-    In file included from au/chrono_interop.hh:20:
-    In file included from au/prefix.hh:18:
-    au/quantity.hh:163:9: error: static_assert failed due to requirement 'IMPLICIT_OK' "Dangerous conversion for integer Rep!  See: https://aurora-opensource.github.io/au/main/troubleshooting/#dangerous-conversion"
+    In file included from au/code/au/au.hh:17:
+    In file included from au/code/au/chrono_interop.hh:20:
+    In file included from au/code/au/prefix.hh:18:
+    au/code/au/quantity.hh:163:9: error: static_assert failed due to requirement 'IMPLICIT_OK' "Dangerous conversion for integer Rep!  See: https://aurora-opensource.github.io/au/main/troubleshooting/#dangerous-conversion"
             static_assert(
             ^
     au/error_examples.cc:61:20: note: in instantiation of function template specialization 'au::Quantity<au::Giga<au::Hertz>, int>::as<au::QuantityMaker<au::Hertz>, void>' requested here
@@ -379,6 +410,17 @@
     ./au/quantity.hh:169:13: error: static assertion failed: Dangerous conversion for integer Rep!  See: https://aurora-opensource.github.io/au/main/troubleshooting/#dangerous-conversion
     ```
 
+    **Compiler error (MSVC 2019 x64)**
+    ```
+    D:\a\au\au\au.hh(2952): error C2338: Dangerous conversion for integer Rep!  See: https://aurora-opensource.github.io/au/main/troubleshooting/#dangerous-conversion
+    D:\a\au\au\au.hh(2989): note: see reference to function template instantiation 'auto au::Quantity<au::Inches,int>::as<NewUnit,void>(NewUnit) const' being compiled
+            with
+            [
+                NewUnit=au::Feet
+            ]
+    error_examples.cc(45): note: see reference to function template instantiation 'auto au::Quantity<au::Inches,int>::as<au::Feet>(au::QuantityMaker<au::Feet>) const' being compiled
+    ```
+
     **Compiler error (MSVC 2022 x64)**
     ```
     D:\a\au\au\au.hh(2952): error C2338: static_assert failed: 'Dangerous conversion for integer Rep!  See: https://aurora-opensource.github.io/au/main/troubleshooting/#dangerous-conversion'
@@ -420,8 +462,8 @@
     **Compiler error (clang 14)**
     ```
     In file included from au/error_examples.cc:15:
-    In file included from au/au.hh:17:
-    In file included from au/chrono_interop.hh:17:
+    In file included from au/code/au/au.hh:17:
+    In file included from au/code/au/chrono_interop.hh:17:
     In file included from external/llvm_14_toolchain_llvm/bin/../include/c++/v1/chrono:697:
     In file included from external/llvm_14_toolchain_llvm/bin/../include/c++/v1/__chrono/calendar.h:13:
     In file included from external/llvm_14_toolchain_llvm/bin/../include/c++/v1/__chrono/duration.h:14:
@@ -429,10 +471,10 @@
     external/llvm_14_toolchain_llvm/bin/../include/c++/v1/type_traits:2388:25: error: no type named 'type' in 'std::common_type<au::Quantity<au::Meters, int>, au::Quantity<au::Seconds, int>>'
     template <class ..._Tp> using common_type_t = typename common_type<_Tp...>::type;
                             ^~~~~
-    au/quantity.hh:625:20: note: in instantiation of template type alias 'common_type_t' requested here
+    au/code/au/quantity.hh:625:20: note: in instantiation of template type alias 'common_type_t' requested here
         using C = std::common_type_t<T, U>;
                        ^
-    au/quantity.hh:663:20: note: in instantiation of function template specialization 'au::detail::using_common_type<au::Quantity<au::Meters, int>, au::Quantity<au::Seconds, int>, au::detail::Plus>' requested here
+    au/code/au/quantity.hh:663:20: note: in instantiation of function template specialization 'au::detail::using_common_type<au::Quantity<au::Meters, int>, au::Quantity<au::Seconds, int>, au::detail::Plus>' requested here
         return detail::using_common_type(q1, q2, detail::plus);
                        ^
     au/error_examples.cc:69:15: note: in instantiation of function template specialization 'au::operator+<au::Meters, au::Seconds, int, int>' requested here
@@ -443,16 +485,16 @@
     **Compiler error (clang 11)**
     ```
     In file included from au/error_examples.cc:15:
-    In file included from au/au.hh:17:
-    In file included from au/chrono_interop.hh:17:
+    In file included from au/code/au/au.hh:17:
+    In file included from au/code/au/chrono_interop.hh:17:
     In file included from external/llvm_11_toolchain_llvm/bin/../include/c++/v1/chrono:828:
     external/llvm_11_toolchain_llvm/bin/../include/c++/v1/type_traits:2462:25: error: no type named 'type' in 'std::__1::common_type<au::Quantity<au::Meters, int>, au::Quantity<au::Seconds, int>>'
     template <class ..._Tp> using common_type_t = typename common_type<_Tp...>::type;
                             ^~~~~
-    au/quantity.hh:625:20: note: in instantiation of template type alias 'common_type_t' requested here
+    au/code/au/quantity.hh:625:20: note: in instantiation of template type alias 'common_type_t' requested here
         using C = std::common_type_t<T, U>;
                        ^
-    au/quantity.hh:663:20: note: in instantiation of function template specialization 'au::detail::using_common_type<au::Quantity<au::Meters, int>, au::Quantity<au::Seconds, int>, au::detail::Plus>' requested here
+    au/code/au/quantity.hh:663:20: note: in instantiation of function template specialization 'au::detail::using_common_type<au::Quantity<au::Meters, int>, au::Quantity<au::Seconds, int>, au::detail::Plus>' requested here
         return detail::using_common_type(q1, q2, detail::plus);
                        ^
     au/error_examples.cc:69:15: note: in instantiation of function template specialization 'au::operator+<au::Meters, au::Seconds, int, int>' requested here
@@ -464,26 +506,99 @@
     ```
     In file included from external/sysroot_x86_64//include/c++/10.3.0/ratio:39,
                      from external/sysroot_x86_64//include/c++/10.3.0/chrono:39,
-                     from au/chrono_interop.hh:17,
-                     from au/au.hh:17,
+                     from au/code/au/chrono_interop.hh:17,
+                     from au/code/au/au.hh:17,
                      from au/error_examples.cc:15:
     external/sysroot_x86_64//include/c++/10.3.0/type_traits: In substitution of 'template<class ... _Tp> using common_type_t = typename std::common_type::type [with _Tp = {au::Quantity<au::Meters, int>, au::Quantity<au::Seconds, int>}]':
-    au/quantity.hh:625:11:   required from 'constexpr auto au::detail::using_common_type(T, U, Func) [with T = au::Quantity<au::Meters, int>; U = au::Quantity<au::Seconds, int>; Func = au::detail::Plus]'
-    au/quantity.hh:663:37:   required from 'constexpr auto au::operator+(au::Quantity<U1, R1>, au::Quantity<U2, R2>) [with U1 = au::Meters; U2 = au::Seconds; R1 = int; R2 = int]'
+    au/code/au/quantity.hh:625:11:   required from 'constexpr auto au::detail::using_common_type(T, U, Func) [with T = au::Quantity<au::Meters, int>; U = au::Quantity<au::Seconds, int>; Func = au::detail::Plus]'
+    au/code/au/quantity.hh:663:37:   required from 'constexpr auto au::operator+(au::Quantity<U1, R1>, au::Quantity<U2, R2>) [with U1 = au::Meters; U2 = au::Seconds; R1 = int; R2 = int]'
     au/error_examples.cc:69:26:   required from here
     external/sysroot_x86_64//include/c++/10.3.0/type_traits:2562:11: error: no type named 'type' in 'struct std::common_type<au::Quantity<au::Meters, int>, au::Quantity<au::Seconds, int> >'
      2562 |     using common_type_t = typename common_type<_Tp...>::type;
           |           ^~~~~~~~~~~~~
-    In file included from au/prefix.hh:18,
-                     from au/chrono_interop.hh:20,
-                     from au/au.hh:17,
+    In file included from au/code/au/prefix.hh:18,
+                     from au/code/au/chrono_interop.hh:20,
+                     from au/code/au/au.hh:17,
                      from au/error_examples.cc:15:
-    au/quantity.hh: In instantiation of 'constexpr auto au::detail::using_common_type(T, U, Func) [with T = au::Quantity<au::Meters, int>; U = au::Quantity<au::Seconds, int>; Func = au::detail::Plus]':
-    au/quantity.hh:663:37:   required from 'constexpr auto au::operator+(au::Quantity<U1, R1>, au::Quantity<U2, R2>) [with U1 = au::Meters; U2 = au::Seconds; R1 = int; R2 = int]'
+    au/code/au/quantity.hh: In instantiation of 'constexpr auto au::detail::using_common_type(T, U, Func) [with T = au::Quantity<au::Meters, int>; U = au::Quantity<au::Seconds, int>; Func = au::detail::Plus]':
+    au/code/au/quantity.hh:663:37:   required from 'constexpr auto au::operator+(au::Quantity<U1, R1>, au::Quantity<U2, R2>) [with U1 = au::Meters; U2 = au::Seconds; R1 = int; R2 = int]'
     au/error_examples.cc:69:26:   required from here
-    au/quantity.hh:627:94: error: no type named 'type' in 'struct std::common_type<au::Quantity<au::Meters, int>, au::Quantity<au::Seconds, int> >'
+    au/code/au/quantity.hh:627:94: error: no type named 'type' in 'struct std::common_type<au::Quantity<au::Meters, int>, au::Quantity<au::Seconds, int> >'
       627 |         std::is_same<typename C::Rep, std::common_type_t<typename T::Rep, typename U::Rep>>::value,
           |                                                                                              ^~~~~
+    ```
+
+    **Compiler error (MSVC 2019 x64)**
+    ```
+    C:\Program Files (x86)\Microsoft Visual Studio\2019\Enterprise\VC\Tools\MSVC\14.29.30133\include\type_traits(1164): error C2794: 'type': is not a member of any direct or indirect base class of 'std::common_type<T,U>'
+            with
+            [
+                T=au::Quantity<au::Meters,int>,
+                U=au::Quantity<au::Seconds,int>
+            ]
+    D:\a\au\au\au.hh(4493): note: see reference to alias template instantiation 'std::common_type_t<au::Quantity<au::Meters,int>,U>' being compiled
+            with
+            [
+                U=au::Quantity<au::Seconds,int>
+            ]
+    D:\a\au\au\au.hh(4531): note: see reference to function template instantiation 'auto au::detail::using_common_type<au::Quantity<au::Meters,int>,au::Quantity<au::Seconds,int>,au::detail::Plus>(T,U,Func)' being compiled
+            with
+            [
+                T=au::Quantity<au::Meters,int>,
+                U=au::Quantity<au::Seconds,int>,
+                Func=au::detail::Plus
+            ]
+    error_examples.cc(70): note: see reference to function template instantiation 'auto au::operator +<au::Meters,au::Seconds,int,int>(au::Quantity<au::Meters,int>,au::Quantity<au::Seconds,int>)' being compiled
+    D:\a\au\au\au.hh(4493): error C2938: 'std::common_type_t' : Failed to specialize alias template
+    D:\a\au\au\au.hh(4495): error C2057: expected constant expression
+    D:\a\au\au\au.hh(4367): error C2668: 'au::Quantity<au::Meters,int>::as': ambiguous call to overloaded function
+    D:\a\au\au\au.hh(4023): note: could be 'auto au::Quantity<au::Meters,int>::as<NewRep,enable_if<au::IsUnit<AssociatedUnit<NewUnit>::type>::value,void>::type>(NewUnit) const'
+            with
+            [
+                NewRep=TargetUnit::Rep,
+                NewUnit=TargetUnit::Rep
+            ]
+    D:\a\au\au\au.hh(4013): note: or       'auto au::Quantity<au::Meters,int>::as<NewRep,Unit,void>(NewUnit) const'
+            with
+            [
+                NewRep=TargetUnit::Rep,
+                Unit=au::Meters,
+                NewUnit=au::Meters
+            ]
+    D:\a\au\au\au.hh(4367): note: while trying to match the argument list '(Unit)'
+            with
+            [
+                Unit=au::Meters
+            ]
+    D:\a\au\au\au.hh(4488): note: see reference to function template instantiation 'auto au::rep_cast<TargetUnit::Rep,au::Meters,int>(au::Quantity<au::Meters,int>)' being compiled
+    D:\a\au\au\au.hh(4498): note: see reference to function template instantiation 'auto au::detail::cast_to_common_type<C,au::Meters,int>(au::Quantity<au::Meters,int>)' being compiled
+    D:\a\au\au\au.hh(4367): error C2668: 'au::Quantity<au::Seconds,int>::as': ambiguous call to overloaded function
+    D:\a\au\au\au.hh(4023): note: could be 'auto au::Quantity<au::Seconds,int>::as<NewRep,enable_if<au::IsUnit<AssociatedUnit<NewUnit>::type>::value,void>::type>(NewUnit) const'
+            with
+            [
+                NewRep=TargetUnit::Rep,
+                NewUnit=TargetUnit::Rep
+            ]
+    D:\a\au\au\au.hh(4013): note: or       'auto au::Quantity<au::Seconds,int>::as<NewRep,Unit,void>(NewUnit) const'
+            with
+            [
+                NewRep=TargetUnit::Rep,
+                Unit=au::Seconds,
+                NewUnit=au::Seconds
+            ]
+    D:\a\au\au\au.hh(4367): note: while trying to match the argument list '(Unit)'
+            with
+            [
+                Unit=au::Seconds
+            ]
+    D:\a\au\au\au.hh(4488): note: see reference to function template instantiation 'auto au::rep_cast<TargetUnit::Rep,au::Seconds,int>(au::Quantity<au::Seconds,int>)' being compiled
+    D:\a\au\au\au.hh(4498): note: see reference to function template instantiation 'auto au::detail::cast_to_common_type<C,au::Seconds,int>(au::Quantity<au::Seconds,int>)' being compiled
+    D:\a\au\au\au.hh(4498): error C2672: 'operator __surrogate_func': no matching overloaded function found
+    D:\a\au\au\au.hh(4498): error C2893: Failed to specialize function template 'auto au::detail::Plus::operator ()(const T &,const U &) const'
+    D:\a\au\au\au.hh(954): note: see declaration of 'au::detail::Plus::operator ()'
+    D:\a\au\au\au.hh(4498): note: With the following template arguments:
+    D:\a\au\au\au.hh(4498): note: 'T=void'
+    D:\a\au\au\au.hh(4498): note: 'U=void'
     ```
 
     **Compiler error (MSVC 2022 x64)**
@@ -562,230 +677,6 @@
     D:\a\au\au\au.hh(4498): note: 'T=void'
     D:\a\au\au\au.hh(4498): note: 'U=void'
     D:\a\au\au\au.hh(4498): note: you cannot create a reference to 'void'
-    ```
-
-## Can't pass `Quantity` to a unit slot {#quantity-to-unit-slot}
-
-**Other variants:**
-
-- "Can't pass `QuantityPoint` to a unit slot"
-- "Can't pass `Quantity` to a unit slot for points"
-- "Can't pass `QuantityPoint` to a unit slot for points"
-
-**Meaning:**  A [unit slot](./discussion/idioms/unit-slots.md) is an API that takes _any unit-named
-type in the library_, and treats it as the associated unit.  Besides simple unit types themselves,
-these can include quantity makers (such as `meters`), unit symbols (such as `symbols::m`), constants
-(such as `SPEED_OF_LIGHT`), and so on.
-
-Notably, what it _cannot_ include is a `Quantity` or `QuantityPoint`.  Notice that all of the types
-we mentioned above have a _completely unambiguous value_, known at compile time from the _type
-alone_.  This is not the case for something like `Quantity`, which holds an underlying runtime
-numeric value, to represent the quantity in its specific unit.
-
-**Solution:**  If you're attempting to use the `Quantity` as an ad hoc unit, simply replace it with
-a unit that you scale by a magnitude, `mag<N>()`.
-
-!!! example
-
-    **Code**
-
-    Let's try to round a quantity of bytes to the nearest 10-byte amount.
-
-    === "Broken"
-        ```cpp
-        // (BROKEN): can't pass Quantity to unit slot.
-        auto size = bytes(1234);
-        size = round_as<int>(bytes(10), size);
-        //         unit slot ^^^^^^^^^ passing Quantity: no good.
-        ```
-
-    === "Fixed"
-        ```cpp
-        // (FIXED): use an ad hoc scaled unit.
-        auto size = bytes(1234);
-        size = round_as<int>(bytes * mag<10>(), size);
-        //         unit slot ^^^^^^^^^^^^^^^^^ passing scaled unit: good!
-        ```
-
-    **Compiler error (clang 14)**
-
-    ```
-    In file included from au/error_examples.cc:15:
-    In file included from au/au.hh:17:
-    In file included from au/chrono_interop.hh:20:
-    In file included from au/prefix.hh:18:
-    au/quantity.hh:430:5: error: static_assert failed due to requirement 'detail::AlwaysFalse<au::Bytes, int>::value' "Can't pass `Quantity` to a unit slot"
-        static_assert(detail::AlwaysFalse<U, R>::value, "Can't pass `Quantity` to a unit slot");
-        ^             ~~~~~~~~~~~~~~~~~~~~~~~~~~~~~~~~
-    au/unit_of_measure.hh:147:1: note: in instantiation of template class 'au::AssociatedUnit<au::Quantity<au::Bytes, int>>' requested here
-    using AssociatedUnitT = typename AssociatedUnit<U>::type;
-    ^
-    au/math.hh:434:26: note: in instantiation of template type alias 'AssociatedUnitT' requested here
-        return make_quantity<AssociatedUnitT<RoundingUnits>>(round_in<OutputRep>(rounding_units, q));
-                             ^
-    au/error_examples.cc:78:12: note: in instantiation of function template specialization 'au::round_as<int, au::Quantity<au::Bytes, int>, au::Bytes, int>' requested here
-        size = round_as<int>(bytes(10), size);
-               ^
-    ```
-
-    **Compiler error (clang 11)**
-
-    ```
-    In file included from au/error_examples.cc:15:
-    In file included from au/au.hh:17:
-    In file included from au/chrono_interop.hh:20:
-    In file included from au/prefix.hh:18:
-    au/quantity.hh:430:5: error: static_assert failed due to requirement 'detail::AlwaysFalse<au::Bytes, int>::value' "Can't pass `Quantity` to a unit slot"
-        static_assert(detail::AlwaysFalse<U, R>::value, "Can't pass `Quantity` to a unit slot");
-        ^             ~~~~~~~~~~~~~~~~~~~~~~~~~~~~~~~~
-    au/unit_of_measure.hh:147:1: note: in instantiation of template class 'au::AssociatedUnit<au::Quantity<au::Bytes, int>>' requested here
-    using AssociatedUnitT = typename AssociatedUnit<U>::type;
-    ^
-    au/math.hh:434:26: note: in instantiation of template type alias 'AssociatedUnitT' requested here
-        return make_quantity<AssociatedUnitT<RoundingUnits>>(round_in<OutputRep>(rounding_units, q));
-                             ^
-    au/error_examples.cc:78:12: note: in instantiation of function template specialization 'au::round_as<int, au::Quantity<au::Bytes, int>, au::Bytes, int>' requested here
-        size = round_as<int>(bytes(10), size);
-               ^
-    ```
-
-    **Compiler error (gcc 10)**
-
-    ```
-    au/quantity.hh: In instantiation of 'struct au::AssociatedUnit<au::Quantity<au::Bytes, int> >':
-    au/unit_of_measure.hh:147:7:   required by substitution of 'template<class U> using AssociatedUnitT = typename au::AssociatedUnit::type [with U = au::Quantity<au::Bytes, int>]'
-    au/math.hh:434:12:   required from 'auto au::round_as(RoundingUnits, au::Quantity<U2, R2>) [with OutputRep = int; RoundingUnits = au::Quantity<au::Bytes, int>; U = au::Bytes; R = int]'
-    au/error_examples.cc:78:41:   required from here
-    au/quantity.hh:430:46: error: static assertion failed: Can't pass `Quantity` to a unit slot
-      430 |     static_assert(detail::AlwaysFalse<U, R>::value, "Can't pass `Quantity` to a unit slot");
-          |                                              ^~~~~
-    In file included from au/conversion_policy.hh:22,
-                     from au/quantity.hh:20,
-                     from au/prefix.hh:18,
-                     from au/chrono_interop.hh:20,
-                     from au/au.hh:17,
-                     from au/error_examples.cc:15:
-    au/unit_of_measure.hh: In substitution of 'template<class U> using AssociatedUnitT = typename au::AssociatedUnit::type [with U = au::Quantity<au::Bytes, int>]':
-    au/math.hh:434:12:   required from 'auto au::round_as(RoundingUnits, au::Quantity<U2, R2>) [with OutputRep = int; RoundingUnits = au::Quantity<au::Bytes, int>; U = au::Bytes; R = int]'
-    au/error_examples.cc:78:41:   required from here
-    au/unit_of_measure.hh:147:7: error: no type named 'type' in 'struct au::AssociatedUnit<au::Quantity<au::Bytes, int> >'
-      147 | using AssociatedUnitT = typename AssociatedUnit<U>::type;
-          |       ^~~~~~~~~~~~~~~
-    In file included from au/au.hh:19,
-                     from au/error_examples.cc:15:
-    au/math.hh: In instantiation of 'auto au::round_in(RoundingUnits, au::Quantity<U, R>) [with RoundingUnits = au::Quantity<au::Bytes, int>; U = au::Bytes; R = int]':
-    au/math.hh:400:43:   required from 'auto au::round_in(RoundingUnits, au::Quantity<U2, R2>) [with OutputRep = int; RoundingUnits = au::Quantity<au::Bytes, int>; U = au::Bytes; R = int]'
-    au/math.hh:434:77:   required from 'auto au::round_as(RoundingUnits, au::Quantity<U2, R2>) [with OutputRep = int; RoundingUnits = au::Quantity<au::Bytes, int>; U = au::Bytes; R = int]'
-    au/error_examples.cc:78:41:   required from here
-    au/math.hh:382:52: error: no matching function for call to 'au::Quantity<au::Bytes, int>::in<OurRoundingRep>(au::Quantity<au::Bytes, int>&)'
-      382 |     return std::round(q.template in<OurRoundingRep>(rounding_units));
-          |                       ~~~~~~~~~~~~~~~~~~~~~~~~~~~~~^~~~~~~~~~~~~~~~
-    In file included from au/prefix.hh:18,
-                     from au/chrono_interop.hh:20,
-                     from au/au.hh:17,
-                     from au/error_examples.cc:15:
-    au/quantity.hh:174:22: note: candidate: 'template<class NewRep, class NewUnit, class> constexpr NewRep au::Quantity<UnitT, RepT>::in(NewUnit) const [with NewRep = NewRep; NewUnit = NewUnit; <template-parameter-2-3> = <template-parameter-1-3>; UnitT = au::Bytes; RepT = int]'
-      174 |     constexpr NewRep in(NewUnit u) const {
-          |                      ^~
-    au/quantity.hh:174:22: note:   template argument deduction/substitution failed:
-    au/quantity.hh:173:15: error: no type named 'type' in 'struct au::AssociatedUnit<au::Quantity<au::Bytes, int> >'
-      173 |               typename = std::enable_if_t<IsUnit<AssociatedUnitT<NewUnit>>::value>>
-          |               ^~~~~~~~
-    au/quantity.hh:184:19: note: candidate: 'template<class NewUnit, class> constexpr au::Quantity<UnitT, RepT>::Rep au::Quantity<UnitT, RepT>::in(NewUnit) const [with NewUnit = NewUnit; <template-parameter-2-2> = <template-parameter-1-2>; UnitT = au::Bytes; RepT = int]'
-      184 |     constexpr Rep in(NewUnit u) const {
-          |                   ^~
-    au/quantity.hh:184:19: note:   template argument deduction/substitution failed:
-    In file included from external/sysroot_x86_64//include/c++/10.3.0/ratio:39,
-                     from external/sysroot_x86_64//include/c++/10.3.0/chrono:39,
-                     from au/chrono_interop.hh:17,
-                     from au/au.hh:17,
-                     from au/error_examples.cc:15:
-    external/sysroot_x86_64//include/c++/10.3.0/type_traits: In substitution of 'template<bool _Cond, class _Tp> using enable_if_t = typename std::enable_if::type [with bool _Cond = false; _Tp = void]':
-    au/quantity.hh:183:15:   required from 'auto au::round_in(RoundingUnits, au::Quantity<U, R>) [with RoundingUnits = au::Quantity<au::Bytes, int>; U = au::Bytes; R = int]'
-    au/math.hh:400:43:   required from 'auto au::round_in(RoundingUnits, au::Quantity<U2, R2>) [with OutputRep = int; RoundingUnits = au::Quantity<au::Bytes, int>; U = au::Bytes; R = int]'
-    au/math.hh:434:77:   required from 'auto au::round_as(RoundingUnits, au::Quantity<U2, R2>) [with OutputRep = int; RoundingUnits = au::Quantity<au::Bytes, int>; U = au::Bytes; R = int]'
-    au/error_examples.cc:78:41:   required from here
-    external/sysroot_x86_64//include/c++/10.3.0/type_traits:2554:11: error: no type named 'type' in 'struct std::enable_if<false, void>'
-     2554 |     using enable_if_t = typename enable_if<_Cond, _Tp>::type;
-          |           ^~~~~~~~~~~
-    In file included from au/prefix.hh:18,
-                     from au/chrono_interop.hh:20,
-                     from au/au.hh:17,
-                     from au/error_examples.cc:15:
-    ```
-
-    **Compiler error (MSVC 2022 x64)**
-
-    ```
-    D:\a\au\au\au.hh(5267): error C2338: static_assert failed: 'Can't pass `Quantity` to a unit slot (see: https://aurora-opensource.github.io/au/main/troubleshooting/#quantity-to-unit-slot)'
-    D:\a\au\au\au.hh(5267): note: the template instantiation context (the oldest one first) is
-    error_examples.cc(79): note: see reference to function template instantiation 'auto au::round_as<int,au::Quantity<au::Bytes,int>,au::Bytes,int>(RoundingUnits,au::Quantity<au::Bytes,int>)' being compiled
-            with
-            [
-                RoundingUnits=au::Quantity<au::Bytes,int>
-            ]
-    D:\a\au\au\au.hh(7394): note: see reference to alias template instantiation 'au::AssociatedUnitT<RoundingUnits>' being compiled
-            with
-            [
-                RoundingUnits=au::Quantity<au::Bytes,int>
-            ]
-    D:\a\au\au\au.hh(3638): note: see reference to class template instantiation 'au::AssociatedUnit<RoundingUnits>' being compiled
-            with
-            [
-                RoundingUnits=au::Quantity<au::Bytes,int>
-            ]
-    D:\a\au\au\au.hh(3638): error C2794: 'type': is not a member of any direct or indirect base class of 'au::AssociatedUnit<RoundingUnits>'
-            with
-            [
-                RoundingUnits=au::Quantity<au::Bytes,int>
-            ]
-    D:\a\au\au\au.hh(7394): error C2938: 'au::AssociatedUnitT' : Failed to specialize alias template
-    D:\a\au\au\au.hh(7342): error C2672: 'au::Quantity<au::Bytes,int>::in': no matching overloaded function found
-    D:\a\au\au\au.hh(5020): note: could be 'int au::Quantity<au::Bytes,int>::in(NewUnit) const'
-    D:\a\au\au\au.hh(7342): note: 'int au::Quantity<au::Bytes,int>::in(NewUnit) const': could not deduce template argument for '<unnamed-symbol>'
-    D:\a\au\au\au.hh(5019): note: 'std::enable_if_t<false,void>' : Failed to specialize alias template
-    D:\a\au\au\au.hh(5010): note: or       'NewRep au::Quantity<au::Bytes,int>::in(NewUnit) const'
-    D:\a\au\au\au.hh(7342): note: 'NewRep au::Quantity<au::Bytes,int>::in(NewUnit) const': could not deduce template argument for '<unnamed-symbol>'
-    D:\a\au\au\au.hh(5009): note: 'au::AssociatedUnitT' : Failed to specialize alias template
-    D:\a\au\au\au.hh(3638): note: 'type': is not a member of any direct or indirect base class of 'au::AssociatedUnit<RoundingUnits>'
-            with
-            [
-                RoundingUnits=au::Quantity<au::Bytes,int>
-            ]
-    D:\a\au\au\au.hh(5009): note: syntax error: missing '>' before identifier '<missingId>'
-    D:\a\au\au\au.hh(7342): note: the template instantiation context (the oldest one first) is
-    D:\a\au\au\au.hh(7394): note: see reference to function template instantiation 'auto au::round_in<OutputRep,RoundingUnits,au::Bytes,int>(RoundingUnits,au::Quantity<au::Bytes,int>)' being compiled
-            with
-            [
-                OutputRep=int,
-                RoundingUnits=au::Quantity<au::Bytes,int>
-            ]
-    D:\a\au\au\au.hh(7360): note: see reference to function template instantiation 'auto au::round_in<RoundingUnits,au::Bytes,int>(RoundingUnits,au::Quantity<au::Bytes,int>)' being compiled
-            with
-            [
-                RoundingUnits=au::Quantity<au::Bytes,int>
-            ]
-    D:\a\au\au\au.hh(7360): error C2440: 'static_cast': cannot convert from 'void' to 'OutputRep'
-            with
-            [
-                OutputRep=int
-            ]
-    D:\a\au\au\au.hh(7360): note: Expressions of type void cannot be converted to other types
-    D:\a\au\au\au.hh(7394): error C2672: 'au::make_quantity': no matching overloaded function found
-    D:\a\au\au\au.hh(4872): note: could be 'auto au::make_quantity(T)'
-    D:\a\au\au\au.hh(7394): note: Failed to specialize function template 'auto au::make_quantity(T)'
-    D:\a\au\au\au.hh(7394): note: With the following template arguments:
-    D:\a\au\au\au.hh(7394): note: 'UnitT=unknown-type'
-    D:\a\au\au\au.hh(7394): note: 'T=void'
-    D:\a\au\au\au.hh(7394): note: 'void' cannot be used as a function parameter except for '(void)'
-    error_examples.cc(79): error C2679: binary '=': no operator found which takes a right-hand operand of type 'void' (or there is no acceptable conversion)
-    D:\a\au\au\au.hh(5261): note: could be 'au::Quantity<au::Bytes,int> &au::Quantity<au::Bytes,int>::operator =(au::Quantity<au::Bytes,int> &&)'
-    error_examples.cc(79): note: 'au::Quantity<au::Bytes,int> &au::Quantity<au::Bytes,int>::operator =(au::Quantity<au::Bytes,int> &&)': cannot convert argument 2 from 'void' to 'au::Quantity<au::Bytes,int> &&'
-    error_examples.cc(79): note: Expressions of type void cannot be converted to other types
-    D:\a\au\au\au.hh(5261): note: or       'au::Quantity<au::Bytes,int> &au::Quantity<au::Bytes,int>::operator =(const au::Quantity<au::Bytes,int> &)'
-    error_examples.cc(79): note: 'au::Quantity<au::Bytes,int> &au::Quantity<au::Bytes,int>::operator =(const au::Quantity<au::Bytes,int> &)': cannot convert argument 2 from 'void' to 'const au::Quantity<au::Bytes,int> &'
-    error_examples.cc(79): note: Expressions of type void cannot be converted to other types
-    error_examples.cc(79): note: while trying to match the argument list '(au::Quantity<au::Bytes,int>, void)'
     ```
 
 ## Can't pass `Quantity` to a unit slot {#quantity-to-unit-slot}
@@ -986,13 +877,13 @@
     **Compiler error (clang 14)**
     ```
     In file included from au/error_examples.cc:15:
-    In file included from au/au.hh:17:
-    In file included from au/chrono_interop.hh:20:
-    In file included from au/prefix.hh:18:
-    au/quantity.hh:395:9: error: static_assert failed due to requirement 'are_units_quantity_equivalent || !uses_integer_division' "Integer division forbidden: wrap denominator in `unblock_int_div()` if you really want it"
+    In file included from au/code/au/au.hh:17:
+    In file included from au/code/au/chrono_interop.hh:20:
+    In file included from au/code/au/prefix.hh:18:
+    au/code/au/quantity.hh:395:9: error: static_assert failed due to requirement 'are_units_quantity_equivalent || !uses_integer_division' "Integer division forbidden: wrap denominator in `unblock_int_div()` if you really want it"
             static_assert(are_units_quantity_equivalent || !uses_integer_division,
             ^             ~~~~~~~~~~~~~~~~~~~~~~~~~~~~~~~~~~~~~~~~~~~~~~~~~~~~~~~
-    au/quantity.hh:325:9: note: in instantiation of function template specialization 'au::Quantity<au::Meters, int>::warn_if_integer_division<au::UnitProduct<au::Miles, au::Pow<au::Hours, -1>>, int>' requested here
+    au/code/au/quantity.hh:325:9: note: in instantiation of function template specialization 'au::Quantity<au::Meters, int>::warn_if_integer_division<au::UnitProduct<au::Miles, au::Pow<au::Hours, -1>>, int>' requested here
             warn_if_integer_division<OtherUnit, OtherRep>();
             ^
     au/error_examples.cc:77:39: note: in instantiation of function template specialization 'au::Quantity<au::Meters, int>::operator/<au::UnitProduct<au::Miles, au::Pow<au::Hours, -1>>, int>' requested here
@@ -1003,13 +894,13 @@
     **Compiler error (clang 11)**
     ```
     In file included from au/error_examples.cc:15:
-    In file included from au/au.hh:17:
-    In file included from au/chrono_interop.hh:20:
-    In file included from au/prefix.hh:18:
-    au/quantity.hh:395:9: error: static_assert failed due to requirement 'are_units_quantity_equivalent || !uses_integer_division' "Integer division forbidden: wrap denominator in `unblock_int_div()` if you really want it"
+    In file included from au/code/au/au.hh:17:
+    In file included from au/code/au/chrono_interop.hh:20:
+    In file included from au/code/au/prefix.hh:18:
+    au/code/au/quantity.hh:395:9: error: static_assert failed due to requirement 'are_units_quantity_equivalent || !uses_integer_division' "Integer division forbidden: wrap denominator in `unblock_int_div()` if you really want it"
             static_assert(are_units_quantity_equivalent || !uses_integer_division,
             ^             ~~~~~~~~~~~~~~~~~~~~~~~~~~~~~~~~~~~~~~~~~~~~~~~~~~~~~~~
-    au/quantity.hh:325:9: note: in instantiation of function template specialization 'au::Quantity<au::Meters, int>::warn_if_integer_division<au::UnitProduct<au::Miles, au::Pow<au::Hours, -1>>, int>' requested here
+    au/code/au/quantity.hh:325:9: note: in instantiation of function template specialization 'au::Quantity<au::Meters, int>::warn_if_integer_division<au::UnitProduct<au::Miles, au::Pow<au::Hours, -1>>, int>' requested here
             warn_if_integer_division<OtherUnit, OtherRep>();
             ^
     au/error_examples.cc:77:39: note: in instantiation of function template specialization 'au::Quantity<au::Meters, int>::operator/<au::UnitProduct<au::Miles, au::Pow<au::Hours, -1>>, int>' requested here
@@ -1019,12 +910,35 @@
 
     **Compiler error (gcc 10)**
     ```
-    au/quantity.hh: In instantiation of 'static constexpr void au::Quantity<UnitT, RepT>::warn_if_integer_division() [with OtherUnit = au::UnitProduct<au::Miles, au::Pow<au::Hours, -1> >; OtherRep = int; UnitT = au::Meters; RepT = int]':
-    au/quantity.hh:325:54:   required from here
+    au/code/au/quantity.hh: In instantiation of 'static constexpr void au::Quantity<UnitT, RepT>::warn_if_integer_division() [with OtherUnit = au::UnitProduct<au::Miles, au::Pow<au::Hours, -1> >; OtherRep = int; UnitT = au::Meters; RepT = int]':
+    au/code/au/quantity.hh:325:54:   required from here
     au/error_examples.cc:77:58:   in 'constexpr' expansion of 'au::meters.au::QuantityMaker<au::Meters>::operator()<int>(60).au::Quantity<au::Meters, int>::operator/<au::UnitProduct<au::Miles, au::Pow<au::Hours, -1> >, int>(au::miles.au::QuantityMaker<au::Miles>::operator/<au::Hours>((au::hour, const au::SingularNameFor<au::Hours>())).au::QuantityMaker<au::UnitProduct<au::Miles, au::Pow<au::Hours, -1> > >::operator()<int>(65))'
-    au/quantity.hh:395:53: error: static assertion failed: Integer division forbidden: wrap denominator in `unblock_int_div()` if you really want it
+    au/code/au/quantity.hh:395:53: error: static assertion failed: Integer division forbidden: wrap denominator in `unblock_int_div()` if you really want it
       395 |         static_assert(are_units_quantity_equivalent || !uses_integer_division,
           |                       ~~~~~~~~~~~~~~~~~~~~~~~~~~~~~~^~~~~~~~~~~~~~~~~~~~~~~~~
+    ```
+
+    **Compiler error (MSVC 2019 x64)**
+    ```
+    D:\a\au\au\au.hh(4263): error C2338: Integer division forbidden: wrap denominator in `unblock_int_div()` if you really want it
+    D:\a\au\au\au.hh(4193): note: see reference to function template instantiation 'void au::Quantity<au::Meters,int>::warn_if_integer_division<OtherUnit,OtherRep>(void)' being compiled
+            with
+            [
+                OtherUnit=au::UnitProduct<au::Miles,au::Pow<au::Hours,-1>>,
+                OtherRep=int
+            ]
+    D:\a\au\au\au.hh(4193): note: see reference to function template instantiation 'void au::Quantity<au::Meters,int>::warn_if_integer_division<OtherUnit,OtherRep>(void)' being compiled
+            with
+            [
+                OtherUnit=au::UnitProduct<au::Miles,au::Pow<au::Hours,-1>>,
+                OtherRep=int
+            ]
+    error_examples.cc(78): note: see reference to function template instantiation 'au::Quantity<au::UnitProduct<T,au::Pow<B,-1>,au::Hours>,int> au::Quantity<au::Meters,int>::operator /<au::UnitProduct<au::Miles,au::Pow<au::Hours,-1>>,int>(au::Quantity<au::UnitProduct<au::Miles,au::Pow<au::Hours,-1>>,int>) const' being compiled
+            with
+            [
+                T=au::Meters,
+                B=au::Miles
+            ]
     ```
 
     **Compiler error (MSVC 2022 x64)**
@@ -1093,11 +1007,11 @@
     **Compiler error (clang 14)**
     ```
     In file included from au/error_examples.cc:15:
-    In file included from au/au.hh:19:
-    au/math.hh:278:5: error: static_assert failed due to requirement 'UNITY.in<int>(associated_unit(target_units) * au::Hertz{}) >= threshold || std::is_floating_point<int>::value' "Dangerous inversion risking truncation to 0; must supply explicit Rep if truly desired"
+    In file included from au/code/au/au.hh:19:
+    au/code/au/math.hh:278:5: error: static_assert failed due to requirement 'UNITY.in<int>(associated_unit(target_units) * au::Hertz{}) >= threshold || std::is_floating_point<int>::value' "Dangerous inversion risking truncation to 0; must supply explicit Rep if truly desired"
         static_assert(
         ^
-    au/math.hh:294:56: note: in instantiation of function template specialization 'au::inverse_in<au::QuantityMaker<au::Seconds>, au::Hertz, int>' requested here
+    au/code/au/math.hh:294:56: note: in instantiation of function template specialization 'au::inverse_in<au::QuantityMaker<au::Seconds>, au::Hertz, int>' requested here
         return make_quantity<AssociatedUnitT<TargetUnits>>(inverse_in(target_units, q));
                                                            ^
     au/error_examples.cc:85:5: note: in instantiation of function template specialization 'au::inverse_as<au::QuantityMaker<au::Seconds>, au::Hertz, int>' requested here
@@ -1108,11 +1022,11 @@
     **Compiler error (clang 11)**
     ```
     In file included from au/error_examples.cc:15:
-    In file included from au/au.hh:19:
-    au/math.hh:278:5: error: static_assert failed due to requirement 'UNITY.in<int>(associated_unit(target_units) * au::Hertz{}) >= threshold || std::is_floating_point<int>::value' "Dangerous inversion risking truncation to 0; must supply explicit Rep if truly desired"
+    In file included from au/code/au/au.hh:19:
+    au/code/au/math.hh:278:5: error: static_assert failed due to requirement 'UNITY.in<int>(associated_unit(target_units) * au::Hertz{}) >= threshold || std::is_floating_point<int>::value' "Dangerous inversion risking truncation to 0; must supply explicit Rep if truly desired"
         static_assert(
         ^
-    au/math.hh:294:56: note: in instantiation of function template specialization 'au::inverse_in<au::QuantityMaker<au::Seconds>, au::Hertz, int>' requested here
+    au/code/au/math.hh:294:56: note: in instantiation of function template specialization 'au::inverse_in<au::QuantityMaker<au::Seconds>, au::Hertz, int>' requested here
         return make_quantity<AssociatedUnitT<TargetUnits>>(inverse_in(target_units, q));
                                                            ^
     au/error_examples.cc:85:5: note: in instantiation of function template specialization 'au::inverse_as<au::QuantityMaker<au::Seconds>, au::Hertz, int>' requested here
@@ -1122,16 +1036,31 @@
 
     **Compiler error (gcc 10)**
     ```
-    In file included from au/au.hh:19,
+    In file included from au/code/au/au.hh:19,
                      from au/error_examples.cc:15:
-    au/math.hh: In instantiation of 'constexpr auto au::inverse_in(TargetUnits, au::Quantity<U, R>) [with TargetUnits = au::QuantityMaker<au::Seconds>; U = au::Hertz; R = int]':
-    au/math.hh:294:66:   required from 'constexpr auto au::inverse_as(TargetUnits, au::Quantity<U, R>) [with TargetUnits = au::QuantityMaker<au::Seconds>; U = au::Hertz; R = int]'
+    au/code/au/math.hh: In instantiation of 'constexpr auto au::inverse_in(TargetUnits, au::Quantity<U, R>) [with TargetUnits = au::QuantityMaker<au::Seconds>; U = au::Hertz; R = int]':
+    au/code/au/math.hh:294:66:   required from 'constexpr auto au::inverse_as(TargetUnits, au::Quantity<U, R>) [with TargetUnits = au::QuantityMaker<au::Seconds>; U = au::Hertz; R = int]'
     au/error_examples.cc:85:33:   required from here
-    au/math.hh:279:71: error: static assertion failed: Dangerous inversion risking truncation to 0; must supply explicit Rep if truly desired
+    au/code/au/math.hh:279:71: error: static assertion failed: Dangerous inversion risking truncation to 0; must supply explicit Rep if truly desired
       279 |         UNITY.in<R>(associated_unit(target_units) * U{}) >= threshold ||
           |         ~~~~~~~~~~~~~~~~~~~~~~~~~~~~~~~~~~~~~~~~~~~~~~~~~~~~~~~~~~~~~~^~
       280 |             std::is_floating_point<R>::value,
-          |             ~~~~~~~~~~~~~~~~~~~~~~~~~~~~~~~~
+          |             ~~~~~~~~~~~~~~~~~~~~~~~~~~~~~~~~                           
+    ```
+
+    **Compiler error (MSVC 2019 x64)**
+    ```
+    D:\a\au\au\au.hh(6120): error C2338: Dangerous inversion risking truncation to 0; must supply explicit Rep if truly desired
+    D:\a\au\au\au.hh(6135): note: see reference to function template instantiation 'auto au::inverse_in<TargetUnits,au::Hertz,int>(TargetUnits,au::Quantity<au::Hertz,int>)' being compiled
+            with
+            [
+                TargetUnits=au::QuantityMaker<au::Seconds>
+            ]
+    error_examples.cc(86): note: see reference to function template instantiation 'auto au::inverse_as<au::QuantityMaker<au::Seconds>,au::Hertz,int>(TargetUnits,au::Quantity<au::Hertz,int>)' being compiled
+            with
+            [
+                TargetUnits=au::QuantityMaker<au::Seconds>
+            ]
     ```
 
     **Compiler error (MSVC 2022 x64)**
@@ -1222,6 +1151,20 @@
     au/error_examples.cc:96:10: note:   deduced conflicting types for parameter 'auto' ('au::Quantity<au::Hertz, double>' and 'au::Quantity<au::Pow<au::Seconds, -1>, double>')
     ```
 
+    **Compiler error (MSVC 2019 x64)**
+    ```
+    error_examples.cc(94): error C3535: cannot deduce type for 'auto &&' from 'initializer list'
+    error_examples.cc(94): error C2440: 'initializing': cannot convert from 'initializer list' to 'std::initializer_list<int> &&'
+    error_examples.cc(97): note: Reason: cannot convert from 'initializer list' to 'std::initializer_list<int>'
+    error_examples.cc(94): note: Element '1': no conversion from 'au::Quantity<au::Hertz,double>' to 'int'
+    error_examples.cc(94): note: Element '2': no conversion from 'au::Quantity<au::Pow<B,-1>,T>' to 'int'
+            with
+            [
+                B=au::Seconds,
+                T=double
+            ]
+    ```
+
     **Compiler error (MSVC 2022 x64)**
     ```
     error_examples.cc(94): error C3535: cannot deduce type for 'auto &&' from 'initializer list'
@@ -1328,36 +1271,36 @@
     **Compiler error (clang 14)**
     ```
     In file included from au/error_examples.cc:15:
-    In file included from au/au.hh:17:
-    In file included from au/chrono_interop.hh:20:
-    In file included from au/prefix.hh:18:
-    In file included from au/quantity.hh:19:
-    In file included from au/apply_magnitude.hh:17:
-    In file included from au/apply_rational_magnitude_to_integral.hh:19:
-    In file included from au/magnitude.hh:21:
-    au/packs.hh:287:5: error: static_assert failed due to requirement 'std::is_same<au::Quarterfeet, au::Trinches>::value' "Broken strict total ordering: distinct input types compare equal"
+    In file included from au/code/au/au.hh:17:
+    In file included from au/code/au/chrono_interop.hh:20:
+    In file included from au/code/au/prefix.hh:18:
+    In file included from au/code/au/quantity.hh:19:
+    In file included from au/code/au/apply_magnitude.hh:17:
+    In file included from au/code/au/apply_rational_magnitude_to_integral.hh:19:
+    In file included from au/code/au/magnitude.hh:21:
+    au/code/au/packs.hh:287:5: error: static_assert failed due to requirement 'std::is_same<au::Quarterfeet, au::Trinches>::value' "Broken strict total ordering: distinct input types compare equal"
         static_assert(std::is_same<A, B>::value,
         ^             ~~~~~~~~~~~~~~~~~~~~~~~~~
-    au/packs.hh:303:5: note: in instantiation of template class 'au::LexicographicTotalOrdering<au::Quarterfeet, au::Trinches>' requested here
+    au/code/au/packs.hh:303:5: note: in instantiation of template class 'au::LexicographicTotalOrdering<au::Quarterfeet, au::Trinches>' requested here
         std::conditional_t<
         ^
-    au/packs.hh:303:5: note: in instantiation of template class 'au::LexicographicTotalOrdering<au::Quarterfeet, au::Trinches, au::detail::OrderAsUnitProduct>' requested here
-    au/packs.hh:303:5: note: in instantiation of template class 'au::LexicographicTotalOrdering<au::Quarterfeet, au::Trinches, au::detail::OrderByOrigin, au::detail::OrderAsUnitProduct>' requested here
-    au/packs.hh:303:5: note: in instantiation of template class 'au::LexicographicTotalOrdering<au::Quarterfeet, au::Trinches, au::detail::OrderByMag, au::detail::OrderByOrigin, au::detail::OrderAsUnitProduct>' requested here
-    au/packs.hh:303:5: note: in instantiation of template class 'au::LexicographicTotalOrdering<au::Quarterfeet, au::Trinches, au::detail::OrderByDim, au::detail::OrderByMag, au::detail::OrderByOrigin, au::detail::OrderAsUnitProduct>' requested here
-    au/unit_of_measure.hh:920:40: note: (skipping 8 contexts in backtrace; use -ftemplate-backtrace-limit=0 to see all)
+    au/code/au/packs.hh:303:5: note: in instantiation of template class 'au::LexicographicTotalOrdering<au::Quarterfeet, au::Trinches, au::detail::OrderAsUnitProduct>' requested here
+    au/code/au/packs.hh:303:5: note: in instantiation of template class 'au::LexicographicTotalOrdering<au::Quarterfeet, au::Trinches, au::detail::OrderByOrigin, au::detail::OrderAsUnitProduct>' requested here
+    au/code/au/packs.hh:303:5: note: in instantiation of template class 'au::LexicographicTotalOrdering<au::Quarterfeet, au::Trinches, au::detail::OrderByMag, au::detail::OrderByOrigin, au::detail::OrderAsUnitProduct>' requested here
+    au/code/au/packs.hh:303:5: note: in instantiation of template class 'au::LexicographicTotalOrdering<au::Quarterfeet, au::Trinches, au::detail::OrderByDim, au::detail::OrderByMag, au::detail::OrderByOrigin, au::detail::OrderAsUnitProduct>' requested here
+    au/code/au/unit_of_measure.hh:920:40: note: (skipping 8 contexts in backtrace; use -ftemplate-backtrace-limit=0 to see all)
     struct InOrderFor<UnitProduct, A, B> : LexicographicTotalOrdering<A,
                                            ^
-    au/quantity.hh:762:7: note: in instantiation of template class 'au::CommonQuantity<au::Quantity<au::Quarterfeet, int>, au::Quantity<au::Trinches, int>>' requested here
+    au/code/au/quantity.hh:762:7: note: in instantiation of template class 'au::CommonQuantity<au::Quantity<au::Quarterfeet, int>, au::Quantity<au::Trinches, int>>' requested here
         : au::CommonQuantity<au::Quantity<U1, R1>, au::Quantity<U2, R2>> {};
           ^
     external/llvm_14_toolchain_llvm/bin/../include/c++/v1/type_traits:2388:25: note: in instantiation of template class 'std::common_type<au::Quantity<au::Quarterfeet, int>, au::Quantity<au::Trinches, int>>' requested here
     template <class ..._Tp> using common_type_t = typename common_type<_Tp...>::type;
                             ^
-    au/quantity.hh:625:20: note: in instantiation of template type alias 'common_type_t' requested here
+    au/code/au/quantity.hh:625:20: note: in instantiation of template type alias 'common_type_t' requested here
         using C = std::common_type_t<T, U>;
                        ^
-    au/quantity.hh:637:20: note: in instantiation of function template specialization 'au::detail::using_common_type<au::Quantity<au::Quarterfeet, int>, au::Quantity<au::Trinches, int>, au::detail::Equal>' requested here
+    au/code/au/quantity.hh:637:20: note: in instantiation of function template specialization 'au::detail::using_common_type<au::Quantity<au::Quarterfeet, int>, au::Quantity<au::Trinches, int>, au::detail::Equal>' requested here
         return detail::using_common_type(q1, q2, detail::equal);
                        ^
     au/error_examples.cc:112:25: note: in instantiation of function template specialization 'au::operator==<au::Quarterfeet, au::Trinches, int, int>' requested here
@@ -1368,36 +1311,36 @@
     **Compiler error (clang 11)**
     ```
     In file included from au/error_examples.cc:15:
-    In file included from au/au.hh:17:
-    In file included from au/chrono_interop.hh:20:
-    In file included from au/prefix.hh:18:
-    In file included from au/quantity.hh:19:
-    In file included from au/apply_magnitude.hh:17:
-    In file included from au/apply_rational_magnitude_to_integral.hh:19:
-    In file included from au/magnitude.hh:21:
-    au/packs.hh:287:5: error: static_assert failed due to requirement 'std::is_same<au::Quarterfeet, au::Trinches>::value' "Broken strict total ordering: distinct input types compare equal"
+    In file included from au/code/au/au.hh:17:
+    In file included from au/code/au/chrono_interop.hh:20:
+    In file included from au/code/au/prefix.hh:18:
+    In file included from au/code/au/quantity.hh:19:
+    In file included from au/code/au/apply_magnitude.hh:17:
+    In file included from au/code/au/apply_rational_magnitude_to_integral.hh:19:
+    In file included from au/code/au/magnitude.hh:21:
+    au/code/au/packs.hh:287:5: error: static_assert failed due to requirement 'std::is_same<au::Quarterfeet, au::Trinches>::value' "Broken strict total ordering: distinct input types compare equal"
         static_assert(std::is_same<A, B>::value,
         ^             ~~~~~~~~~~~~~~~~~~~~~~~~~
-    au/packs.hh:303:5: note: in instantiation of template class 'au::LexicographicTotalOrdering<au::Quarterfeet, au::Trinches>' requested here
+    au/code/au/packs.hh:303:5: note: in instantiation of template class 'au::LexicographicTotalOrdering<au::Quarterfeet, au::Trinches>' requested here
         std::conditional_t<
         ^
-    au/packs.hh:303:5: note: in instantiation of template class 'au::LexicographicTotalOrdering<au::Quarterfeet, au::Trinches, OrderAsUnitProduct>' requested here
-    au/packs.hh:303:5: note: in instantiation of template class 'au::LexicographicTotalOrdering<au::Quarterfeet, au::Trinches, OrderByOrigin, OrderAsUnitProduct>' requested here
-    au/packs.hh:303:5: note: in instantiation of template class 'au::LexicographicTotalOrdering<au::Quarterfeet, au::Trinches, OrderByMag, OrderByOrigin, OrderAsUnitProduct>' requested here
-    au/packs.hh:303:5: note: in instantiation of template class 'au::LexicographicTotalOrdering<au::Quarterfeet, au::Trinches, OrderByDim, OrderByMag, OrderByOrigin, OrderAsUnitProduct>' requested here
-    au/unit_of_measure.hh:920:40: note: (skipping 8 contexts in backtrace; use -ftemplate-backtrace-limit=0 to see all)
+    au/code/au/packs.hh:303:5: note: in instantiation of template class 'au::LexicographicTotalOrdering<au::Quarterfeet, au::Trinches, OrderAsUnitProduct>' requested here
+    au/code/au/packs.hh:303:5: note: in instantiation of template class 'au::LexicographicTotalOrdering<au::Quarterfeet, au::Trinches, OrderByOrigin, OrderAsUnitProduct>' requested here
+    au/code/au/packs.hh:303:5: note: in instantiation of template class 'au::LexicographicTotalOrdering<au::Quarterfeet, au::Trinches, OrderByMag, OrderByOrigin, OrderAsUnitProduct>' requested here
+    au/code/au/packs.hh:303:5: note: in instantiation of template class 'au::LexicographicTotalOrdering<au::Quarterfeet, au::Trinches, OrderByDim, OrderByMag, OrderByOrigin, OrderAsUnitProduct>' requested here
+    au/code/au/unit_of_measure.hh:920:40: note: (skipping 8 contexts in backtrace; use -ftemplate-backtrace-limit=0 to see all)
     struct InOrderFor<UnitProduct, A, B> : LexicographicTotalOrdering<A,
                                            ^
-    au/quantity.hh:762:7: note: in instantiation of template class 'au::CommonQuantity<au::Quantity<au::Quarterfeet, int>, au::Quantity<au::Trinches, int>, void>' requested here
+    au/code/au/quantity.hh:762:7: note: in instantiation of template class 'au::CommonQuantity<au::Quantity<au::Quarterfeet, int>, au::Quantity<au::Trinches, int>, void>' requested here
         : au::CommonQuantity<au::Quantity<U1, R1>, au::Quantity<U2, R2>> {};
           ^
     external/llvm_11_toolchain_llvm/bin/../include/c++/v1/type_traits:2462:25: note: in instantiation of template class 'std::__1::common_type<au::Quantity<au::Quarterfeet, int>, au::Quantity<au::Trinches, int>>' requested here
     template <class ..._Tp> using common_type_t = typename common_type<_Tp...>::type;
                             ^
-    au/quantity.hh:625:20: note: in instantiation of template type alias 'common_type_t' requested here
+    au/code/au/quantity.hh:625:20: note: in instantiation of template type alias 'common_type_t' requested here
         using C = std::common_type_t<T, U>;
                        ^
-    au/quantity.hh:637:20: note: in instantiation of function template specialization 'au::detail::using_common_type<au::Quantity<au::Quarterfeet, int>, au::Quantity<au::Trinches, int>, au::detail::Equal>' requested here
+    au/code/au/quantity.hh:637:20: note: in instantiation of function template specialization 'au::detail::using_common_type<au::Quantity<au::Quarterfeet, int>, au::Quantity<au::Trinches, int>, au::detail::Equal>' requested here
         return detail::using_common_type(q1, q2, detail::equal);
                        ^
     au/error_examples.cc:112:25: note: in instantiation of function template specialization 'au::operator==<au::Quarterfeet, au::Trinches, int, int>' requested here
@@ -1407,65 +1350,198 @@
 
     **Compiler error (gcc 10)**
     ```
-    In file included from au/magnitude.hh:21,
-                     from au/apply_rational_magnitude_to_integral.hh:19,
-                     from au/apply_magnitude.hh:17,
-                     from au/quantity.hh:19,
-                     from au/prefix.hh:18,
-                     from au/chrono_interop.hh:20,
-                     from au/au.hh:17,
+    In file included from au/code/au/magnitude.hh:21,
+                     from au/code/au/apply_rational_magnitude_to_integral.hh:19,
+                     from au/code/au/apply_magnitude.hh:17,
+                     from au/code/au/quantity.hh:19,
+                     from au/code/au/prefix.hh:18,
+                     from au/code/au/chrono_interop.hh:20,
+                     from au/code/au/au.hh:17,
                      from au/error_examples.cc:15:
-    au/packs.hh: In instantiation of 'struct au::LexicographicTotalOrdering<au::Quarterfeet, au::Trinches>':
-    au/packs.hh:298:8:   recursively required from 'struct au::LexicographicTotalOrdering<au::Quarterfeet, au::Trinches, au::detail::OrderByDim, au::detail::OrderByMag, au::detail::OrderByOrigin, au::detail::OrderAsUnitProduct>'
-    au/packs.hh:298:8:   required from 'struct au::LexicographicTotalOrdering<au::Quarterfeet, au::Trinches, au::detail::OrderByUnitAvoidance, au::detail::OrderByDim, au::detail::OrderByMag, au::detail::OrderByOrigin, au::detail::OrderAsUnitProduct>'
-    au/unit_of_measure.hh:920:8:   required from 'struct au::InOrderFor<au::UnitProduct, au::Quarterfeet, au::Trinches>'
-    au/unit_of_measure.hh:505:8:   required from 'struct au::InOrderFor<au::CommonUnit, au::Quarterfeet, au::Trinches>'
-    au/packs.hh:383:8:   required from 'struct au::FlatDedupedTypeList<au::CommonUnit, au::CommonUnit<au::Quarterfeet>, au::CommonUnit<au::Trinches> >'
-    au/unit_of_measure.hh:592:8:   required from 'struct au::ComputeCommonUnit<au::Quarterfeet, au::Trinches>'
-    au/quantity.hh:748:8:   required from 'struct au::CommonQuantity<au::Quantity<au::Quarterfeet, int>, au::Quantity<au::Trinches, int>, void>'
-    au/quantity.hh:761:8:   required from 'struct std::common_type<au::Quantity<au::Quarterfeet, int>, au::Quantity<au::Trinches, int> >'
+    au/code/au/packs.hh: In instantiation of 'struct au::LexicographicTotalOrdering<au::Quarterfeet, au::Trinches>':
+    au/code/au/packs.hh:298:8:   recursively required from 'struct au::LexicographicTotalOrdering<au::Quarterfeet, au::Trinches, au::detail::OrderByDim, au::detail::OrderByMag, au::detail::OrderByOrigin, au::detail::OrderAsUnitProduct>'
+    au/code/au/packs.hh:298:8:   required from 'struct au::LexicographicTotalOrdering<au::Quarterfeet, au::Trinches, au::detail::OrderByUnitAvoidance, au::detail::OrderByDim, au::detail::OrderByMag, au::detail::OrderByOrigin, au::detail::OrderAsUnitProduct>'
+    au/code/au/unit_of_measure.hh:920:8:   required from 'struct au::InOrderFor<au::UnitProduct, au::Quarterfeet, au::Trinches>'
+    au/code/au/unit_of_measure.hh:505:8:   required from 'struct au::InOrderFor<au::CommonUnit, au::Quarterfeet, au::Trinches>'
+    au/code/au/packs.hh:383:8:   required from 'struct au::FlatDedupedTypeList<au::CommonUnit, au::CommonUnit<au::Quarterfeet>, au::CommonUnit<au::Trinches> >'
+    au/code/au/unit_of_measure.hh:592:8:   required from 'struct au::ComputeCommonUnit<au::Quarterfeet, au::Trinches>'
+    au/code/au/quantity.hh:748:8:   required from 'struct au::CommonQuantity<au::Quantity<au::Quarterfeet, int>, au::Quantity<au::Trinches, int>, void>'
+    au/code/au/quantity.hh:761:8:   required from 'struct std::common_type<au::Quantity<au::Quarterfeet, int>, au::Quantity<au::Trinches, int> >'
     external/sysroot_x86_64//include/c++/10.3.0/type_traits:2562:11:   required by substitution of 'template<class ... _Tp> using common_type_t = typename std::common_type::type [with _Tp = {au::Quantity<au::Quarterfeet, int>, au::Quantity<au::Trinches, int>}]'
-    au/quantity.hh:625:11:   required from 'constexpr auto au::detail::using_common_type(T, U, Func) [with T = au::Quantity<au::Quarterfeet, int>; U = au::Quantity<au::Trinches, int>; Func = au::detail::Equal]'
-    au/quantity.hh:637:37:   required from 'constexpr bool au::operator==(au::Quantity<U1, R1>, au::Quantity<U2, R2>) [with U1 = au::Quarterfeet; U2 = au::Trinches; R1 = int; R2 = int]'
+    au/code/au/quantity.hh:625:11:   required from 'constexpr auto au::detail::using_common_type(T, U, Func) [with T = au::Quantity<au::Quarterfeet, int>; U = au::Quantity<au::Trinches, int>; Func = au::detail::Equal]'
+    au/code/au/quantity.hh:637:37:   required from 'constexpr bool au::operator==(au::Quantity<U1, R1>, au::Quantity<U2, R2>) [with U1 = au::Quarterfeet; U2 = au::Trinches; R1 = int; R2 = int]'
     au/error_examples.cc:112:39:   required from here
-    au/packs.hh:287:39: error: static assertion failed: Broken strict total ordering: distinct input types compare equal
+    au/code/au/packs.hh:287:39: error: static assertion failed: Broken strict total ordering: distinct input types compare equal
       287 |     static_assert(std::is_same<A, B>::value,
           |                                       ^~~~~
-    au/packs.hh: In instantiation of 'struct au::LexicographicTotalOrdering<au::Trinches, au::Quarterfeet>':
-    au/packs.hh:298:8:   [ skipping 2 instantiation contexts, use -ftemplate-backtrace-limit=0 to disable ]
-    au/unit_of_measure.hh:505:8:   required from 'struct au::InOrderFor<au::CommonUnit, au::Trinches, au::Quarterfeet>'
-    au/unit_of_measure.hh:554:8:   required from 'struct au::detail::IsFirstUnitRedundant<au::CommonUnit, au::Quarterfeet, au::Trinches>'
-    au/unit_of_measure.hh:564:8:   required from 'struct au::detail::EliminateRedundantUnitsImpl<au::CommonUnit<au::Trinches, au::Quarterfeet> >'
-    au/unit_of_measure.hh:592:8:   required from 'struct au::ComputeCommonUnit<au::Quarterfeet, au::Trinches>'
-    au/quantity.hh:748:8:   required from 'struct au::CommonQuantity<au::Quantity<au::Quarterfeet, int>, au::Quantity<au::Trinches, int>, void>'
-    au/quantity.hh:761:8:   required from 'struct std::common_type<au::Quantity<au::Quarterfeet, int>, au::Quantity<au::Trinches, int> >'
+    au/code/au/packs.hh: In instantiation of 'struct au::LexicographicTotalOrdering<au::Trinches, au::Quarterfeet>':
+    au/code/au/packs.hh:298:8:   [ skipping 2 instantiation contexts, use -ftemplate-backtrace-limit=0 to disable ]
+    au/code/au/unit_of_measure.hh:505:8:   required from 'struct au::InOrderFor<au::CommonUnit, au::Trinches, au::Quarterfeet>'
+    au/code/au/unit_of_measure.hh:554:8:   required from 'struct au::detail::IsFirstUnitRedundant<au::CommonUnit, au::Quarterfeet, au::Trinches>'
+    au/code/au/unit_of_measure.hh:564:8:   required from 'struct au::detail::EliminateRedundantUnitsImpl<au::CommonUnit<au::Trinches, au::Quarterfeet> >'
+    au/code/au/unit_of_measure.hh:592:8:   required from 'struct au::ComputeCommonUnit<au::Quarterfeet, au::Trinches>'
+    au/code/au/quantity.hh:748:8:   required from 'struct au::CommonQuantity<au::Quantity<au::Quarterfeet, int>, au::Quantity<au::Trinches, int>, void>'
+    au/code/au/quantity.hh:761:8:   required from 'struct std::common_type<au::Quantity<au::Quarterfeet, int>, au::Quantity<au::Trinches, int> >'
     external/sysroot_x86_64//include/c++/10.3.0/type_traits:2562:11:   required by substitution of 'template<class ... _Tp> using common_type_t = typename std::common_type::type [with _Tp = {au::Quantity<au::Quarterfeet, int>, au::Quantity<au::Trinches, int>}]'
-    au/quantity.hh:625:11:   required from 'constexpr auto au::detail::using_common_type(T, U, Func) [with T = au::Quantity<au::Quarterfeet, int>; U = au::Quantity<au::Trinches, int>; Func = au::detail::Equal]'
-    au/quantity.hh:637:37:   required from 'constexpr bool au::operator==(au::Quantity<U1, R1>, au::Quantity<U2, R2>) [with U1 = au::Quarterfeet; U2 = au::Trinches; R1 = int; R2 = int]'
+    au/code/au/quantity.hh:625:11:   required from 'constexpr auto au::detail::using_common_type(T, U, Func) [with T = au::Quantity<au::Quarterfeet, int>; U = au::Quantity<au::Trinches, int>; Func = au::detail::Equal]'
+    au/code/au/quantity.hh:637:37:   required from 'constexpr bool au::operator==(au::Quantity<U1, R1>, au::Quantity<U2, R2>) [with U1 = au::Quarterfeet; U2 = au::Trinches; R1 = int; R2 = int]'
     au/error_examples.cc:112:39:   required from here
-    au/packs.hh:287:39: error: static assertion failed: Broken strict total ordering: distinct input types compare equal
-    In file included from au/conversion_policy.hh:22,
-                     from au/quantity.hh:20,
-                     from au/prefix.hh:18,
-                     from au/chrono_interop.hh:20,
-                     from au/au.hh:17,
+    au/code/au/packs.hh:287:39: error: static assertion failed: Broken strict total ordering: distinct input types compare equal
+    In file included from au/code/au/conversion_policy.hh:22,
+                     from au/code/au/quantity.hh:20,
+                     from au/code/au/prefix.hh:18,
+                     from au/code/au/chrono_interop.hh:20,
+                     from au/code/au/au.hh:17,
                      from au/error_examples.cc:15:
-    au/unit_of_measure.hh: In instantiation of 'struct au::CommonUnit<au::Trinches, au::Quarterfeet>':
-    au/packs.hh:203:7:   required by substitution of 'template<class U> using DimMemberT = typename U::Dim [with U = au::CommonUnit<au::Trinches, au::Quarterfeet>]'
-    au/packs.hh:205:8:   required from 'struct au::detail::DimImpl<au::CommonUnit<au::Trinches, au::Quarterfeet> >'
-    au/unit_of_measure.hh:455:8:   required from 'struct au::HasSameDimension<au::CommonUnit<au::Trinches, au::Quarterfeet>, au::Trinches>'
-    au/stdx/type_traits.hh:38:59:   required from 'struct au::stdx::conjunction<au::HasSameDimension<au::CommonUnit<au::Trinches, au::Quarterfeet>, au::Trinches>, au::detail::HasSameMagnitude<au::CommonUnit<au::Trinches, au::Quarterfeet>, au::Trinches> >'
-    au/unit_of_measure.hh:470:8:   [ skipping 2 instantiation contexts, use -ftemplate-backtrace-limit=0 to disable ]
-    au/unit_of_measure.hh:592:8:   required from 'struct au::ComputeCommonUnit<au::Quarterfeet, au::Trinches>'
-    au/quantity.hh:748:8:   required from 'struct au::CommonQuantity<au::Quantity<au::Quarterfeet, int>, au::Quantity<au::Trinches, int>, void>'
-    au/quantity.hh:761:8:   required from 'struct std::common_type<au::Quantity<au::Quarterfeet, int>, au::Quantity<au::Trinches, int> >'
+    au/code/au/unit_of_measure.hh: In instantiation of 'struct au::CommonUnit<au::Trinches, au::Quarterfeet>':
+    au/code/au/packs.hh:203:7:   required by substitution of 'template<class U> using DimMemberT = typename U::Dim [with U = au::CommonUnit<au::Trinches, au::Quarterfeet>]'
+    au/code/au/packs.hh:205:8:   required from 'struct au::detail::DimImpl<au::CommonUnit<au::Trinches, au::Quarterfeet> >'
+    au/code/au/unit_of_measure.hh:455:8:   required from 'struct au::HasSameDimension<au::CommonUnit<au::Trinches, au::Quarterfeet>, au::Trinches>'
+    au/code/au/stdx/type_traits.hh:38:59:   required from 'struct au::stdx::conjunction<au::HasSameDimension<au::CommonUnit<au::Trinches, au::Quarterfeet>, au::Trinches>, au::detail::HasSameMagnitude<au::CommonUnit<au::Trinches, au::Quarterfeet>, au::Trinches> >'
+    au/code/au/unit_of_measure.hh:470:8:   [ skipping 2 instantiation contexts, use -ftemplate-backtrace-limit=0 to disable ]
+    au/code/au/unit_of_measure.hh:592:8:   required from 'struct au::ComputeCommonUnit<au::Quarterfeet, au::Trinches>'
+    au/code/au/quantity.hh:748:8:   required from 'struct au::CommonQuantity<au::Quantity<au::Quarterfeet, int>, au::Quantity<au::Trinches, int>, void>'
+    au/code/au/quantity.hh:761:8:   required from 'struct std::common_type<au::Quantity<au::Quarterfeet, int>, au::Quantity<au::Trinches, int> >'
     external/sysroot_x86_64//include/c++/10.3.0/type_traits:2562:11:   required by substitution of 'template<class ... _Tp> using common_type_t = typename std::common_type::type [with _Tp = {au::Quantity<au::Quarterfeet, int>, au::Quantity<au::Trinches, int>}]'
-    au/quantity.hh:625:11:   required from 'constexpr auto au::detail::using_common_type(T, U, Func) [with T = au::Quantity<au::Quarterfeet, int>; U = au::Quantity<au::Trinches, int>; Func = au::detail::Equal]'
-    au/quantity.hh:637:37:   required from 'constexpr bool au::operator==(au::Quantity<U1, R1>, au::Quantity<U2, R2>) [with U1 = au::Quarterfeet; U2 = au::Trinches; R1 = int; R2 = int]'
+    au/code/au/quantity.hh:625:11:   required from 'constexpr auto au::detail::using_common_type(T, U, Func) [with T = au::Quantity<au::Quarterfeet, int>; U = au::Quantity<au::Trinches, int>; Func = au::detail::Equal]'
+    au/code/au/quantity.hh:637:37:   required from 'constexpr bool au::operator==(au::Quantity<U1, R1>, au::Quantity<U2, R2>) [with U1 = au::Quarterfeet; U2 = au::Trinches; R1 = int; R2 = int]'
     au/error_examples.cc:112:39:   required from here
-    au/unit_of_measure.hh:495:70: error: static assertion failed: Elements must be listed in ascending order
+    au/code/au/unit_of_measure.hh:495:70: error: static assertion failed: Elements must be listed in ascending order
       495 |     static_assert(AreElementsInOrder<CommonUnit, CommonUnit<Us...>>::value,
           |                                                                      ^~~~~
+    ```
+
+    **Compiler error (MSVC 2019 x64)**
+    ```
+    D:\a\au\au\au.hh(1392): error C2338: Broken strict total ordering: distinct input types compare equal
+    D:\a\au\au\au.hh(1423): note: see reference to class template instantiation 'au::LexicographicTotalOrdering<A,B>' being compiled
+            with
+            [
+                A=au::Quarterfeet,
+                B=au::Trinches
+            ]
+    D:\a\au\au\au.hh(1423): note: see reference to class template instantiation 'au::LexicographicTotalOrdering<A,B,au::detail::OrderAsUnitProduct>' being compiled
+            with
+            [
+                A=au::Quarterfeet,
+                B=au::Trinches
+            ]
+    D:\a\au\au\au.hh(1423): note: see reference to class template instantiation 'au::LexicographicTotalOrdering<A,B,au::detail::OrderByOrigin,au::detail::OrderAsUnitProduct>' being compiled
+            with
+            [
+                A=au::Quarterfeet,
+                B=au::Trinches
+            ]
+    D:\a\au\au\au.hh(1423): note: see reference to class template instantiation 'au::LexicographicTotalOrdering<A,B,au::detail::OrderByMag,au::detail::OrderByOrigin,au::detail::OrderAsUnitProduct>' being compiled
+            with
+            [
+                A=au::Quarterfeet,
+                B=au::Trinches
+            ]
+    D:\a\au\au\au.hh(1423): note: see reference to class template instantiation 'au::LexicographicTotalOrdering<A,B,au::detail::OrderByDim,au::detail::OrderByMag,au::detail::OrderByOrigin,au::detail::OrderAsUnitProduct>' being compiled
+            with
+            [
+                A=au::Quarterfeet,
+                B=au::Trinches
+            ]
+    D:\a\au\au\au.hh(3563): note: see reference to class template instantiation 'au::LexicographicTotalOrdering<A,B,au::detail::OrderByUnitAvoidance,au::detail::OrderByDim,au::detail::OrderByMag,au::detail::OrderByOrigin,au::detail::OrderAsUnitProduct>' being compiled
+            with
+            [
+                A=au::Quarterfeet,
+                B=au::Trinches
+            ]
+    D:\a\au\au\au.hh(3142): note: see reference to class template instantiation 'au::InOrderFor<au::UnitProduct,A,B>' being compiled
+            with
+            [
+                A=au::Quarterfeet,
+                B=au::Trinches
+            ]
+    D:\a\au\au\au.hh(1502): note: see reference to class template instantiation 'au::InOrderFor<List,T,H>' being compiled
+            with
+            [
+                List=au::CommonUnit,
+                T=au::Quarterfeet,
+                H=au::Trinches
+            ]
+    D:\a\au\au\au.hh(3226): note: see reference to class template instantiation 'au::FlatDedupedTypeList<au::CommonUnit,au::CommonUnit<T>,au::CommonUnit<au::Trinches>>' being compiled
+            with
+            [
+                T=au::Quarterfeet
+            ]
+    D:\a\au\au\au.hh(3226): note: see reference to alias template instantiation 'au::FlatDedupedTypeListT<au::CommonUnit,au::Quarterfeet,au::Trinches>' being compiled
+    D:\a\au\au\au.hh(3230): note: see reference to alias template instantiation 'au::ComputeCommonUnitImpl<au::Quarterfeet,au::Trinches>' being compiled
+    D:\a\au\au\au.hh(4619): note: see reference to class template instantiation 'au::ComputeCommonUnit<U1,U2>' being compiled
+            with
+            [
+                U1=au::Quarterfeet,
+                U2=au::Trinches
+            ]
+    D:\a\au\au\au.hh(4619): note: see reference to alias template instantiation 'au::CommonUnitT<au::Quarterfeet,au::Trinches>' being compiled
+    D:\a\au\au\au.hh(4630): note: see reference to class template instantiation 'au::CommonQuantity<au::Quantity<au::Quarterfeet,int>,au::Quantity<au::Trinches,int>,void>' being compiled
+    D:\a\au\au\au.hh(4493): note: see reference to class template instantiation 'std::common_type<T,U>' being compiled
+            with
+            [
+                T=au::Quantity<au::Quarterfeet,int>,
+                U=au::Quantity<au::Trinches,int>
+            ]
+    D:\a\au\au\au.hh(4493): note: see reference to alias template instantiation 'std::common_type_t<au::Quantity<au::Quarterfeet,int>,U>' being compiled
+            with
+            [
+                U=au::Quantity<au::Trinches,int>
+            ]
+    D:\a\au\au\au.hh(4505): note: see reference to function template instantiation 'auto au::detail::using_common_type<au::Quantity<au::Quarterfeet,int>,au::Quantity<au::Trinches,int>,au::detail::Equal>(T,U,Func)' being compiled
+            with
+            [
+                T=au::Quantity<au::Quarterfeet,int>,
+                U=au::Quantity<au::Trinches,int>,
+                Func=au::detail::Equal
+            ]
+    error_examples.cc(113): note: see reference to function template instantiation 'bool au::operator ==<au::Quarterfeet,au::Trinches,int,int>(au::Quantity<au::Quarterfeet,int>,au::Quantity<au::Trinches,int>)' being compiled
+    D:\a\au\au\au.hh(3132): error C2338: Elements must be listed in ascending order
+    D:\a\au\au\au.hh(1310): note: see reference to class template instantiation 'au::CommonUnit<T,au::Quarterfeet>' being compiled
+            with
+            [
+                T=au::Trinches
+            ]
+    D:\a\au\au\au.hh(3133): note: see reference to alias template instantiation 'au::detail::DimMemberT<au::CommonUnit<T,au::Quarterfeet>>' being compiled
+            with
+            [
+                T=au::Trinches
+            ]
+    D:\a\au\au\au.hh(3094): note: see reference to class template instantiation 'au::detail::DimImpl<U1>' being compiled
+            with
+            [
+                U1=au::CommonUnit<au::Trinches,au::Quarterfeet>
+            ]
+    D:\a\au\au\au.hh(3093): note: see reference to alias template instantiation 'au::detail::DimT<au::CommonUnit<T,au::Quarterfeet>>' being compiled
+            with
+            [
+                T=au::Trinches
+            ]
+    D:\a\au\au\au.hh(210): note: see reference to class template instantiation 'au::HasSameDimension<U1,U2>' being compiled
+            with
+            [
+                U1=au::CommonUnit<au::Trinches,au::Quarterfeet>,
+                U2=au::Trinches
+            ]
+    D:\a\au\au\au.hh(3108): note: see reference to class template instantiation 'au::stdx::conjunction<au::HasSameDimension<U1,U2>,au::detail::HasSameMagnitude<U1,U2>>' being compiled
+            with
+            [
+                U1=au::CommonUnit<au::Trinches,au::Quarterfeet>,
+                U2=au::Trinches
+            ]
+    D:\a\au\au\au.hh(3172): note: see reference to class template instantiation 'au::AreUnitsQuantityEquivalent<TargetUnit,H>' being compiled
+            with
+            [
+                TargetUnit=au::CommonUnit<au::Trinches,au::Quarterfeet>,
+                H=au::Trinches
+            ]
+    D:\a\au\au\au.hh(3230): note: see reference to class template instantiation 'au::detail::FirstMatchingUnit<au::AreUnitsQuantityEquivalent,au::CommonUnit<T,au::Quarterfeet>,TargetUnit>' being compiled
+            with
+            [
+                T=au::Trinches,
+                TargetUnit=au::CommonUnit<au::Trinches,au::Quarterfeet>
+            ]
     ```
 
     **Compiler error (MSVC 2022 x64)**
@@ -1617,9 +1693,6 @@
             [
                 T=au::Trinches
             ]
-<<<<<<< HEAD
-    ```
-
-=======
-    ```
->>>>>>> d47954d6
+    ```
+
+
