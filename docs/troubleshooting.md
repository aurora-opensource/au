# Troubleshooting Guide

This page is a guide to the most commonly encountered types of error, what they mean, and how to fix
them.

The intended use case is to help you interpret an _actual error in your code_, at the point where
you encounter it.  To use this page, copy some relevant snippets from your compiler error, and then
search the text of this page using your browser's Find function.

!!! tip
    To improve your chances of finding what you're looking for, we include full compiler errors from
    both gcc and clang, inline with the text.  Naturally, this makes this page very long, so it's
    not meant to be read straight through.  Stick with your browser's Find function.

Each section below lists one category of compiler error you might encounter when using the library.
It explains what it means and how to solve it, and gives specific snippets of erroneous code, along
with the compiler errors that each would yield.

## Private constructor

**Meaning:**  This means you passed a raw numeric value to an interface that expected a Quantity.
It's the "classic" error the units library aims to prevent.

**Solution:** Call the appropriate Quantity maker: instead of passing `x`, pass `meters(x)`,
`(kilo(meters) / hour)(x)`, etc.

??? note "A note on quantity makers vs. constructors"
    Every other major units library lets you construct its Quantity types from raw numeric values;
    it just makes that constructor explicit.  Au goes further, and makes this constructor private.
    The reason is to preserve unit safety at all callsites.  We can't know whether you made an alias
    that doesn't name the unit.  For example, if you want everybody to measure lengths in `Meters`
    in your codebase, you might provide a common alias like this:

    ```cpp
    using Length = QuantityD<Meters>;
    ```

    If you did, then end users could write the following:

    ```cpp
    constexpr Length MAX_LENGTH{5.5};  // Unsafe!  Units unclear.  :(
    ```

    A core principle of the Au library is that the only way to enter or exit the library boundaries
    is to name the unit of measure, explicitly, at the callsite, like this:

    ```cpp
    constexpr Length MAX_LENGTH = meters(5.5);  // Usable!  Units unambiguous.  :)
    ```

    This enables users who want to use this kind of "dimension-named alias" in their codebase to do
    so safely.

!!! example
    **Code**

    === "Broken"
        ```cpp
        void set_timeout(QuantityD<Seconds> dt);

        // A (BROKEN): passing raw number where duration expected.
        set_timeout(0.5);

        // B (BROKEN): calling Quantity constructor directly.
        constexpr QuantityD<Meters> length{5.5};
        ```


    === "Fixed"
        ```cpp
        void set_timeout(QuantityD<Seconds> dt);

        // A (FIXED): name the unit.
        set_timeout(seconds(0.5));

        // B (FIXED): calling Quantity constructor directly.
        constexpr QuantityD<Meters> length = meters(5.5);
        ```

    **Compiler error (clang 14)**
    ```
    au/error_examples.cc:33:17: error: calling a private constructor of class 'au::Quantity<au::Seconds, double>'
        set_timeout(0.5);
                    ^
    au/quantity.hh:400:15: note: declared private here
        constexpr Quantity(Rep value) : value_{value} {}
                  ^
    au/error_examples.cc:36:33: error: calling a private constructor of class 'au::Quantity<au::Meters, double>'
        constexpr QuantityD<Meters> length{5.5};
                                    ^
    au/quantity.hh:400:15: note: declared private here
        constexpr Quantity(Rep value) : value_{value} {}
                  ^
    ```

    **Compiler error (clang 11)**
    ```
    au/error_examples.cc:33:17: error: calling a private constructor of class 'au::Quantity<au::Seconds, double>'
        set_timeout(0.5);
                    ^
    au/quantity.hh:400:15: note: declared private here
        constexpr Quantity(Rep value) : value_{value} {}
                  ^
    au/error_examples.cc:36:33: error: calling a private constructor of class 'au::Quantity<au::Meters, double>'
        constexpr QuantityD<Meters> length{5.5};
                                    ^
    au/quantity.hh:400:15: note: declared private here
        constexpr Quantity(Rep value) : value_{value} {}
                  ^
    ```

    **Compiler error (gcc 10)**
    ```
    au/error_examples.cc: In function 'void au::example_private_constructor()':
    au/error_examples.cc:33:20: error: 'constexpr au::Quantity<UnitT, RepT>::Quantity(au::Quantity<UnitT, RepT>::Rep) [with UnitT = au::Seconds; RepT = double; au::Quantity<UnitT, RepT>::Rep = double]' is private within this context
       33 |     set_timeout(0.5);
          |                    ^
    In file included from au/prefix.hh:18,
                     from au/chrono_interop.hh:20,
                     from au/au.hh:17,
                     from au/error_examples.cc:15:
    au/quantity.hh:400:15: note: declared private here
      400 |     constexpr Quantity(Rep value) : value_{value} {}
          |               ^~~~~~~~
    au/error_examples.cc:36:43: error: 'constexpr au::Quantity<UnitT, RepT>::Quantity(au::Quantity<UnitT, RepT>::Rep) [with UnitT = au::Meters; RepT = double; au::Quantity<UnitT, RepT>::Rep = double]' is private within this context
       36 |     constexpr QuantityD<Meters> length{5.5};
          |                                           ^
    In file included from au/prefix.hh:18,
                     from au/chrono_interop.hh:20,
                     from au/au.hh:17,
                     from au/error_examples.cc:15:
    au/quantity.hh:400:15: note: declared private here
      400 |     constexpr Quantity(Rep value) : value_{value} {}
          |               ^~~~~~~~
    ```

    **Compiler error (MSVC 2022 x64)**
    ```
    error_examples.cc(32): error C2248: 'au::Quantity<au::Seconds,double>::Quantity': cannot access private member declared in class 'au::Quantity<au::Seconds,double>'
    D:\a\au\au\au.hh(3202): note: see declaration of 'au::Quantity<au::Seconds,double>::Quantity'
    D:\a\au\au\au.hh(3269): note: see declaration of 'au::Quantity<au::Seconds,double>'
    error_examples.cc(35): error C2248: 'au::Quantity<au::Meters,double>::Quantity': cannot access private member declared in class 'au::Quantity<au::Meters,double>'
    D:\a\au\au\au.hh(3202): note: see declaration of 'au::Quantity<au::Meters,double>::Quantity'
    D:\a\au\au\au.hh(3269): note: see declaration of 'au::Quantity<au::Meters,double>'
    ```

## Input to Maker

**Meaning:**  This happens when you try to pass something to a "maker" (quantity maker, or quantity
point maker), but it's _already_ a `Quantity` or `QuantityPoint`.

**Solution:** Generally, this is pretty easy: just remove the redundant call.

!!! example
    **Code**

    === "Broken"
        ```cpp
        constexpr auto x = meters(1);
        constexpr auto x_pt = meters_pt(1);

        // A (BROKEN): passing something that is already a quantity to a quantity maker.
        meters(x);

        // B (BROKEN): same as above, but with quantity _points_.
        meters_pt(x_pt);
        ```

    === "Fixed"
        ```cpp
        constexpr auto x = meters(1);
        constexpr auto x_pt = meters_pt(1);

        // A (FIXED): just use the quantity directly.
        x;

        // B (FIXED): just use the quantity point directly.
        x_pt;
        ```

    **Compiler error (clang 14)**
    ```
    au/quantity.hh:523:9: error: static_assert failed due to requirement 'is_not_already_a_quantity' "Input to QuantityMaker is already a Quantity"
            static_assert(is_not_already_a_quantity, "Input to QuantityMaker is already a Quantity");
            ^             ~~~~~~~~~~~~~~~~~~~~~~~~~
    au/error_examples.cc:47:11: note: in instantiation of function template specialization 'au::QuantityMaker<au::Meters>::operator()<au::Meters, int>' requested here
        meters(x);
              ^
    In file included from au/error_examples.cc:15:
    In file included from au/au.hh:17:
    In file included from au/chrono_interop.hh:20:
    In file included from au/prefix.hh:19:
    au/quantity_point.hh:295:9: error: static_assert failed due to requirement 'is_not_already_a_quantity_point' "Input to QuantityPointMaker is already a QuantityPoint"
            static_assert(is_not_already_a_quantity_point,
            ^             ~~~~~~~~~~~~~~~~~~~~~~~~~~~~~~~
    au/error_examples.cc:50:14: note: in instantiation of function template specialization 'au::QuantityPointMaker<au::Meters>::operator()<au::Meters, int>' requested here
        meters_pt(x_pt);
                 ^
    In file included from au/error_examples.cc:15:
    In file included from au/au.hh:17:
    In file included from au/chrono_interop.hh:20:
    In file included from au/prefix.hh:18:
    ```

    **Compiler error (clang 11)**
    ```
    au/quantity.hh:523:9: error: static_assert failed due to requirement 'is_not_already_a_quantity' "Input to QuantityMaker is already a Quantity"
            static_assert(is_not_already_a_quantity, "Input to QuantityMaker is already a Quantity");
            ^             ~~~~~~~~~~~~~~~~~~~~~~~~~
    au/error_examples.cc:47:11: note: in instantiation of function template specialization 'au::QuantityMaker<au::Meters>::operator()<au::Meters, int>' requested here
        meters(x);
              ^
    In file included from au/error_examples.cc:15:
    In file included from au/au.hh:17:
    In file included from au/chrono_interop.hh:20:
    In file included from au/prefix.hh:19:
    au/quantity_point.hh:295:9: error: static_assert failed due to requirement 'is_not_already_a_quantity_point' "Input to QuantityPointMaker is already a QuantityPoint"
            static_assert(is_not_already_a_quantity_point,
            ^             ~~~~~~~~~~~~~~~~~~~~~~~~~~~~~~~
    au/error_examples.cc:50:14: note: in instantiation of function template specialization 'au::QuantityPointMaker<au::Meters>::operator()<au::Meters, int>' requested here
        meters_pt(x_pt);
                 ^
    In file included from au/error_examples.cc:15:
    In file included from au/au.hh:17:
    In file included from au/chrono_interop.hh:20:
    In file included from au/prefix.hh:18:
    ```

    **Compiler error (gcc 10)**
    ```
    In file included from au/prefix.hh:18,
                     from au/chrono_interop.hh:20,
                     from au/au.hh:17,
                     from au/error_examples.cc:15:
    au/quantity.hh: In instantiation of 'constexpr void au::QuantityMaker<UnitT>::operator()(au::Quantity<OtherUnit, OtherRep>) const [with U = au::Meters; R = int; UnitT = au::Meters]':
    au/error_examples.cc:47:13:   required from here
    au/quantity.hh:523:23: error: static assertion failed: Input to QuantityMaker is already a Quantity
      523 |         static_assert(is_not_already_a_quantity, "Input to QuantityMaker is already a Quantity");
          |                       ^~~~~~~~~~~~~~~~~~~~~~~~~
    In file included from au/prefix.hh:19,
                     from au/chrono_interop.hh:20,
                     from au/au.hh:17,
                     from au/error_examples.cc:15:
    au/quantity_point.hh: In instantiation of 'constexpr void au::QuantityPointMaker<UnitT>::operator()(au::QuantityPoint<U, R>) const [with U = au::Meters; R = int; Unit = au::Meters]':
    au/error_examples.cc:50:19:   required from here
    au/quantity_point.hh:295:23: error: static assertion failed: Input to QuantityPointMaker is already a QuantityPoint
      295 |         static_assert(is_not_already_a_quantity_point,
          |                       ^~~~~~~~~~~~~~~~~~~~~~~~~~~~~~~
    ```

    **Compiler error (MSVC 2022 x64)**
    ```
    D:\a\au\au\au.hh(4391): error C2338: static_assert failed: 'Input to QuantityMaker is already a Quantity'
    D:\a\au\au\au.hh(4391): note: the template instantiation context (the oldest one first) is
    error_examples.cc(48): note: see reference to function template instantiation 'void au::QuantityMaker<au::Meters>::operator ()<au::Meters,int>(au::Quantity<au::Meters,int>) const' being compiled
    error_examples.cc(48): note: see the first reference to 'au::QuantityMaker<au::Meters>::operator ()' in 'au::example_input_to_maker'
    D:\a\au\au\au.hh(5111): error C2338: static_assert failed: 'Input to QuantityPointMaker is already a QuantityPoint'
    D:\a\au\au\au.hh(5111): note: the template instantiation context (the oldest one first) is
    error_examples.cc(51): note: see reference to function template instantiation 'void au::QuantityPointMaker<au::Meters>::operator ()<Unit,T>(au::QuantityPoint<Unit,T>) const' being compiled
            with
            [
                Unit=au::Meters,
                T=int
            ]
    error_examples.cc(51): note: see the first reference to 'au::QuantityPointMaker<au::Meters>::operator ()' in 'au::example_input_to_maker'
    ```



## Dangerous conversion

**Meaning:**  This is a _physically_ meaningful conversion, but we think the risk of a grossly
incorrect answer is too high, so we forbid it.  There are two main sources for this risk, both
having to do with integral storage types.

1. **Inexact conversion**.  Example: `inches(24).as(feet)`.

2. **Overflow**.  Example: `giga(hertz)(1).as(hertz)`.

Both of these examples would in fact produce the correct answer with the specific values given (`24`
and `1`).  However, many (most!) other values would not.  Thus, we disallow the entire conversion
operation (at least in this format).

**Solution:**  There are different strategies to solve this, depending on your use case.

1. **Use floating point**.  As mentioned above, these risks only apply to integer values.  If
   floating point is what you want anyway, just use it.  `giga(hertz)(1.0).as(hertz)` produces
   `hertz(1'000'000'000.0)`.

2. **Use the "coercing" version**.  `inches(24).coerce_as(feet)` produces `feet(2)`.

!!! warning
    Stop and think before using the coercing version.  If you're reviewing code that uses it, ask
    about it.  The library is trying to protect you from an error prone operation.  The mechanism
    exists because sometimes you can know that it's OK, but remember to stop and check first!

!!! example
    **Code**

    === "Broken"
        ```cpp
        // A (BROKEN): inexact conversion.
        inches(24).as(feet);

        // B (BROKEN): overflow risk.
        giga(hertz)(1).as(hertz);
        ```

    === "Fixed (1. Floating Point)"
        ```cpp
        // A (FIXED): 1. use floating point.
        inches(24.0).as(feet);

        // B (FIXED): 1. use floating point.
        giga(hertz)(1.0).as(hertz);
        ```

    === "Fixed (2. Coercing version)"
        ```cpp
        // A (FIXED): 2. use coercing version.
        inches(24).coerce_as(feet);

        // B (FIXED): 2. use coercing version.
        giga(hertz)(1).coerce_as(hertz);
        ```


    **Compiler error (clang 14)**
    ```
    au/quantity.hh:163:9: error: static_assert failed due to requirement 'IMPLICIT_OK' "Dangerous conversion for integer Rep!  See: https://aurora-opensource.github.io/au/main/troubleshooting/#dangerous-conversion"
            static_assert(
            ^
    au/error_examples.cc:58:16: note: in instantiation of function template specialization 'au::Quantity<au::Inches, int>::as<au::QuantityMaker<au::Feet>, void>' requested here
        inches(24).as(feet);
                   ^
    In file included from au/error_examples.cc:15:
    In file included from au/au.hh:17:
    In file included from au/chrono_interop.hh:20:
    In file included from au/prefix.hh:18:
    au/quantity.hh:163:9: error: static_assert failed due to requirement 'IMPLICIT_OK' "Dangerous conversion for integer Rep!  See: https://aurora-opensource.github.io/au/main/troubleshooting/#dangerous-conversion"
            static_assert(
            ^
    au/error_examples.cc:61:20: note: in instantiation of function template specialization 'au::Quantity<au::Giga<au::Hertz>, int>::as<au::QuantityMaker<au::Hertz>, void>' requested here
        giga(hertz)(1).as(hertz);
                       ^
    ```

    **Compiler error (clang 11)**
    ```
    au/quantity.hh:163:9: error: static_assert failed due to requirement 'IMPLICIT_OK' "Dangerous conversion for integer Rep!  See: https://aurora-opensource.github.io/au/main/troubleshooting/#dangerous-conversion"
            static_assert(
            ^
    au/error_examples.cc:58:16: note: in instantiation of function template specialization 'au::Quantity<au::Inches, int>::as<au::QuantityMaker<au::Feet>, void>' requested here
        inches(24).as(feet);
                   ^
    In file included from au/error_examples.cc:15:
    In file included from au/au.hh:17:
    In file included from au/chrono_interop.hh:20:
    In file included from au/prefix.hh:18:
    au/quantity.hh:163:9: error: static_assert failed due to requirement 'IMPLICIT_OK' "Dangerous conversion for integer Rep!  See: https://aurora-opensource.github.io/au/main/troubleshooting/#dangerous-conversion"
            static_assert(
            ^
    au/error_examples.cc:61:20: note: in instantiation of function template specialization 'au::Quantity<au::Giga<au::Hertz>, int>::as<au::QuantityMaker<au::Hertz>, void>' requested here
        giga(hertz)(1).as(hertz);
                       ^
    ```

    **Compiler error (gcc 10)**
    ```
    ./au/quantity.hh: In instantiation of 'constexpr auto au::Quantity<UnitT, RepT>::as(NewUnit) const [with NewUnit = au::Feet; <template-parameter-2-2> = void; UnitT = au::Inches; RepT = int]':
    ./au/quantity.hh:206:18:   required from 'constexpr auto au::Quantity<UnitT, RepT>::as(au::QuantityMaker<NewUnit>) const [with NewUnit = au::Feet; UnitT = au::Inches; RepT = int]'
    au/error_examples.cc:44:23:   required from here
    ./au/quantity.hh:169:13: error: static assertion failed: Dangerous conversion for integer Rep!  See: https://aurora-opensource.github.io/au/main/troubleshooting/#dangerous-conversion
      169 |             IMPLICIT_OK,
          |             ^~~~~~~~~~~
    ./au/quantity.hh: In instantiation of 'constexpr auto au::Quantity<UnitT, RepT>::as(NewUnit) const [with NewUnit = au::Hertz; <template-parameter-2-2> = void; UnitT = au::Giga<au::Hertz>; RepT = int]':
    ./au/quantity.hh:206:18:   required from 'constexpr auto au::Quantity<UnitT, RepT>::as(au::QuantityMaker<NewUnit>) const [with NewUnit = au::Hertz; UnitT = au::Giga<au::Hertz>; RepT = int]'
    au/error_examples.cc:47:28:   required from here
    ./au/quantity.hh:169:13: error: static assertion failed: Dangerous conversion for integer Rep!  See: https://aurora-opensource.github.io/au/main/troubleshooting/#dangerous-conversion
    ```

    **Compiler error (MSVC 2022 x64)**
    ```
    D:\a\au\au\au.hh(2952): error C2338: static_assert failed: 'Dangerous conversion for integer Rep!  See: https://aurora-opensource.github.io/au/main/troubleshooting/#dangerous-conversion'
    D:\a\au\au\au.hh(2989): note: see reference to function template instantiation 'auto au::Quantity<au::Inches,int>::as<NewUnit,void>(NewUnit) const' being compiled
            with
            [
                NewUnit=au::Feet
            ]
    error_examples.cc(45): note: see reference to function template instantiation 'auto au::Quantity<au::Inches,int>::as<au::Feet>(au::QuantityMaker<au::Feet>) const' being compiled
    ```

## No type named 'type' in 'std::common_type'

**Meaning:**  You probably tried to perform a ["common-unit
operation"](./discussion/concepts/arithmetic.md#common-unit) (addition, subtraction, comparison)
with two incompatible Quantities.  Typically, this means they have different _dimensions_, which
makes this an intrinsically meaningless operation.

**Solution:**  Figure out what dimension you expected them to have, and which value had the wrong
dimension.  Then, figure out how to fix your expression so it has the right dimension.

!!! example

    **Code**

    === "Broken"
        ```cpp
        // (BROKEN): different dimensions.
        meters(1) + seconds(1);
        ```

    === "Fixed"
        ```cpp
        // (FIXED): fix coding mistake.
        meters(1) + seconds(1) * (meters / second)(10);
        ```


    **Compiler error (clang 14)**
    ```
    In file included from au/error_examples.cc:15:
    In file included from au/au.hh:17:
    In file included from au/chrono_interop.hh:17:
    In file included from external/llvm_14_toolchain_llvm/bin/../include/c++/v1/chrono:697:
    In file included from external/llvm_14_toolchain_llvm/bin/../include/c++/v1/__chrono/calendar.h:13:
    In file included from external/llvm_14_toolchain_llvm/bin/../include/c++/v1/__chrono/duration.h:14:
    In file included from external/llvm_14_toolchain_llvm/bin/../include/c++/v1/limits:105:
    external/llvm_14_toolchain_llvm/bin/../include/c++/v1/type_traits:2388:25: error: no type named 'type' in 'std::common_type<au::Quantity<au::Meters, int>, au::Quantity<au::Seconds, int>>'
    template <class ..._Tp> using common_type_t = typename common_type<_Tp...>::type;
                            ^~~~~
    au/quantity.hh:625:20: note: in instantiation of template type alias 'common_type_t' requested here
        using C = std::common_type_t<T, U>;
                       ^
    au/quantity.hh:663:20: note: in instantiation of function template specialization 'au::detail::using_common_type<au::Quantity<au::Meters, int>, au::Quantity<au::Seconds, int>, au::detail::Plus>' requested here
        return detail::using_common_type(q1, q2, detail::plus);
                       ^
    au/error_examples.cc:69:15: note: in instantiation of function template specialization 'au::operator+<au::Meters, au::Seconds, int, int>' requested here
        meters(1) + seconds(1);
                  ^
    ```

    **Compiler error (clang 11)**
    ```
    In file included from au/error_examples.cc:15:
    In file included from au/au.hh:17:
    In file included from au/chrono_interop.hh:17:
    In file included from external/llvm_11_toolchain_llvm/bin/../include/c++/v1/chrono:828:
    external/llvm_11_toolchain_llvm/bin/../include/c++/v1/type_traits:2462:25: error: no type named 'type' in 'std::__1::common_type<au::Quantity<au::Meters, int>, au::Quantity<au::Seconds, int>>'
    template <class ..._Tp> using common_type_t = typename common_type<_Tp...>::type;
                            ^~~~~
    au/quantity.hh:625:20: note: in instantiation of template type alias 'common_type_t' requested here
        using C = std::common_type_t<T, U>;
                       ^
    au/quantity.hh:663:20: note: in instantiation of function template specialization 'au::detail::using_common_type<au::Quantity<au::Meters, int>, au::Quantity<au::Seconds, int>, au::detail::Plus>' requested here
        return detail::using_common_type(q1, q2, detail::plus);
                       ^
    au/error_examples.cc:69:15: note: in instantiation of function template specialization 'au::operator+<au::Meters, au::Seconds, int, int>' requested here
        meters(1) + seconds(1);
                  ^
    ```

    **Compiler error (gcc 10)**
    ```
    In file included from external/sysroot_x86_64//include/c++/10.3.0/ratio:39,
                     from external/sysroot_x86_64//include/c++/10.3.0/chrono:39,
                     from au/chrono_interop.hh:17,
                     from au/au.hh:17,
                     from au/error_examples.cc:15:
    external/sysroot_x86_64//include/c++/10.3.0/type_traits: In substitution of 'template<class ... _Tp> using common_type_t = typename std::common_type::type [with _Tp = {au::Quantity<au::Meters, int>, au::Quantity<au::Seconds, int>}]':
    au/quantity.hh:625:11:   required from 'constexpr auto au::detail::using_common_type(T, U, Func) [with T = au::Quantity<au::Meters, int>; U = au::Quantity<au::Seconds, int>; Func = au::detail::Plus]'
    au/quantity.hh:663:37:   required from 'constexpr auto au::operator+(au::Quantity<U1, R1>, au::Quantity<U2, R2>) [with U1 = au::Meters; U2 = au::Seconds; R1 = int; R2 = int]'
    au/error_examples.cc:69:26:   required from here
    external/sysroot_x86_64//include/c++/10.3.0/type_traits:2562:11: error: no type named 'type' in 'struct std::common_type<au::Quantity<au::Meters, int>, au::Quantity<au::Seconds, int> >'
     2562 |     using common_type_t = typename common_type<_Tp...>::type;
          |           ^~~~~~~~~~~~~
    In file included from au/prefix.hh:18,
                     from au/chrono_interop.hh:20,
                     from au/au.hh:17,
                     from au/error_examples.cc:15:
    au/quantity.hh: In instantiation of 'constexpr auto au::detail::using_common_type(T, U, Func) [with T = au::Quantity<au::Meters, int>; U = au::Quantity<au::Seconds, int>; Func = au::detail::Plus]':
    au/quantity.hh:663:37:   required from 'constexpr auto au::operator+(au::Quantity<U1, R1>, au::Quantity<U2, R2>) [with U1 = au::Meters; U2 = au::Seconds; R1 = int; R2 = int]'
    au/error_examples.cc:69:26:   required from here
    au/quantity.hh:627:94: error: no type named 'type' in 'struct std::common_type<au::Quantity<au::Meters, int>, au::Quantity<au::Seconds, int> >'
      627 |         std::is_same<typename C::Rep, std::common_type_t<typename T::Rep, typename U::Rep>>::value,
          |                                                                                              ^~~~~
    ```

    **Compiler error (MSVC 2022 x64)**
    ```
    C:\Program Files\Microsoft Visual Studio\2022\Enterprise\VC\Tools\MSVC\14.41.34120\include\type_traits(1334): error C2794: 'type': is not a member of any direct or indirect base class of 'std::common_type<T,U>'
            with
            [
                T=au::Quantity<au::Meters,int>,
                U=au::Quantity<au::Seconds,int>
            ]
    C:\Program Files\Microsoft Visual Studio\2022\Enterprise\VC\Tools\MSVC\14.41.34120\include\type_traits(1334): note: the template instantiation context (the oldest one first) is
    error_examples.cc(70): note: see reference to function template instantiation 'auto au::operator +<au::Meters,au::Seconds,int,int>(au::Quantity<au::Meters,int>,au::Quantity<au::Seconds,int>)' being compiled
    D:\a\au\au\au.hh(4531): note: see reference to function template instantiation 'auto au::detail::using_common_type<au::Quantity<au::Meters,int>,au::Quantity<au::Seconds,int>,au::detail::Plus>(T,U,Func)' being compiled
            with
            [
                T=au::Quantity<au::Meters,int>,
                U=au::Quantity<au::Seconds,int>,
                Func=au::detail::Plus
            ]
    D:\a\au\au\au.hh(4493): note: see reference to alias template instantiation 'std::common_type_t<T,U>' being compiled
            with
            [
                T=au::Quantity<au::Meters,int>,
                U=au::Quantity<au::Seconds,int>
            ]
    D:\a\au\au\au.hh(4493): error C2938: 'std::common_type_t' : Failed to specialize alias template
    D:\a\au\au\au.hh(4495): error C2057: expected constant expression
    D:\a\au\au\au.hh(4367): error C2668: 'au::Quantity<au::Meters,int>::as': ambiguous call to overloaded function
    D:\a\au\au\au.hh(4023): note: could be 'auto au::Quantity<au::Meters,int>::as<NewRep,enable_if<au::IsUnit<AssociatedUnit<NewUnit>::type>::value,void>::type>(NewUnit) const'
            with
            [
                NewRep=TargetUnit::Rep,
                NewUnit=TargetUnit::Rep
            ]
    D:\a\au\au\au.hh(4013): note: or       'auto au::Quantity<au::Meters,int>::as<NewRep,Unit,void>(NewUnit) const'
            with
            [
                NewRep=TargetUnit::Rep,
                Unit=au::Meters,
                NewUnit=au::Meters
            ]
    D:\a\au\au\au.hh(4367): note: while trying to match the argument list '(Unit)'
            with
            [
                Unit=au::Meters
            ]
    D:\a\au\au\au.hh(4367): note: the template instantiation context (the oldest one first) is
    D:\a\au\au\au.hh(4498): note: see reference to function template instantiation 'auto au::detail::cast_to_common_type<au::detail::using_common_type::C,au::Meters,int>(au::Quantity<au::Meters,int>)' being compiled
    D:\a\au\au\au.hh(4488): note: see reference to function template instantiation 'auto au::rep_cast<TargetUnit::Rep,au::Meters,int>(au::Quantity<au::Meters,int>)' being compiled
    D:\a\au\au\au.hh(4367): error C2668: 'au::Quantity<au::Seconds,int>::as': ambiguous call to overloaded function
    D:\a\au\au\au.hh(4023): note: could be 'auto au::Quantity<au::Seconds,int>::as<NewRep,enable_if<au::IsUnit<AssociatedUnit<NewUnit>::type>::value,void>::type>(NewUnit) const'
            with
            [
                NewRep=TargetUnit::Rep,
                NewUnit=TargetUnit::Rep
            ]
    D:\a\au\au\au.hh(4013): note: or       'auto au::Quantity<au::Seconds,int>::as<NewRep,Unit,void>(NewUnit) const'
            with
            [
                NewRep=TargetUnit::Rep,
                Unit=au::Seconds,
                NewUnit=au::Seconds
            ]
    D:\a\au\au\au.hh(4367): note: while trying to match the argument list '(Unit)'
            with
            [
                Unit=au::Seconds
            ]
    D:\a\au\au\au.hh(4367): note: the template instantiation context (the oldest one first) is
    D:\a\au\au\au.hh(4498): note: see reference to function template instantiation 'auto au::detail::cast_to_common_type<au::detail::using_common_type::C,au::Seconds,int>(au::Quantity<au::Seconds,int>)' being compiled
    D:\a\au\au\au.hh(4488): note: see reference to function template instantiation 'auto au::rep_cast<TargetUnit::Rep,au::Seconds,int>(au::Quantity<au::Seconds,int>)' being compiled
    D:\a\au\au\au.hh(4498): error C3889: call to object of class type 'au::detail::Plus': no matching call operator found
    D:\a\au\au\au.hh(954): note: could be 'auto au::detail::Plus::operator ()(const T &,const U &) const'
    D:\a\au\au\au.hh(4498): note: Failed to specialize function template 'auto au::detail::Plus::operator ()(const T &,const U &) const'
    D:\a\au\au\au.hh(4498): note: With the following template arguments:
    D:\a\au\au\au.hh(4498): note: 'T=void'
    D:\a\au\au\au.hh(4498): note: 'U=void'
    D:\a\au\au\au.hh(4498): note: you cannot create a reference to 'void'
    ```

## Can't pass `Quantity` to a unit slot {#quantity-to-unit-slot}

**Other variants:**

- "Can't pass `QuantityPoint` to a unit slot"
- "Can't pass `Quantity` to a unit slot for points"
- "Can't pass `QuantityPoint` to a unit slot for points"

**Meaning:**  A [unit slot](./discussion/idioms/unit-slots.md) is an API that takes _any unit-named
type in the library_, and treats it as the associated unit.  Besides simple unit types themselves,
these can include quantity makers (such as `meters`), unit symbols (such as `symbols::m`), constants
(such as `SPEED_OF_LIGHT`), and so on.

Notably, what it _cannot_ include is a `Quantity` or `QuantityPoint`.  Notice that all of the types
we mentioned above have a _completely unambiguous value_, known at compile time from the _type
alone_.  This is not the case for something like `Quantity`, which holds an underlying runtime
numeric value, to represent the quantity in its specific unit.

**Solution:**  If you're attempting to use the `Quantity` as an ad hoc unit, simply replace it with
a unit that you scale by a magnitude, `mag<N>()`.

!!! example

    **Code**

    Let's try to round a quantity of bytes to the nearest 10-byte amount.

    === "Broken"
        ```cpp
        // (BROKEN): can't pass Quantity to unit slot.
        auto size = bytes(1234);
        size = round_as<int>(bytes(10), size);
        //         unit slot ^^^^^^^^^ passing Quantity: no good.
        ```

    === "Fixed"
        ```cpp
        // (FIXED): use an ad hoc scaled unit.
        auto size = bytes(1234);
        size = round_as<int>(bytes * mag<10>(), size);
        //         unit slot ^^^^^^^^^^^^^^^^^ passing scaled unit: good!
        ```

    **Compiler error (clang 14)**

    ```
    In file included from au/error_examples.cc:15:
    In file included from au/au.hh:17:
    In file included from au/chrono_interop.hh:20:
    In file included from au/prefix.hh:18:
    au/quantity.hh:430:5: error: static_assert failed due to requirement 'detail::AlwaysFalse<au::Bytes, int>::value' "Can't pass `Quantity` to a unit slot"
        static_assert(detail::AlwaysFalse<U, R>::value, "Can't pass `Quantity` to a unit slot");
        ^             ~~~~~~~~~~~~~~~~~~~~~~~~~~~~~~~~
    au/unit_of_measure.hh:147:1: note: in instantiation of template class 'au::AssociatedUnit<au::Quantity<au::Bytes, int>>' requested here
    using AssociatedUnitT = typename AssociatedUnit<U>::type;
    ^
    au/math.hh:434:26: note: in instantiation of template type alias 'AssociatedUnitT' requested here
        return make_quantity<AssociatedUnitT<RoundingUnits>>(round_in<OutputRep>(rounding_units, q));
                             ^
    au/error_examples.cc:78:12: note: in instantiation of function template specialization 'au::round_as<int, au::Quantity<au::Bytes, int>, au::Bytes, int>' requested here
        size = round_as<int>(bytes(10), size);
               ^
    ```

    **Compiler error (clang 11)**

    ```
    In file included from au/error_examples.cc:15:
    In file included from au/au.hh:17:
    In file included from au/chrono_interop.hh:20:
    In file included from au/prefix.hh:18:
    au/quantity.hh:430:5: error: static_assert failed due to requirement 'detail::AlwaysFalse<au::Bytes, int>::value' "Can't pass `Quantity` to a unit slot"
        static_assert(detail::AlwaysFalse<U, R>::value, "Can't pass `Quantity` to a unit slot");
        ^             ~~~~~~~~~~~~~~~~~~~~~~~~~~~~~~~~
    au/unit_of_measure.hh:147:1: note: in instantiation of template class 'au::AssociatedUnit<au::Quantity<au::Bytes, int>>' requested here
    using AssociatedUnitT = typename AssociatedUnit<U>::type;
    ^
    au/math.hh:434:26: note: in instantiation of template type alias 'AssociatedUnitT' requested here
        return make_quantity<AssociatedUnitT<RoundingUnits>>(round_in<OutputRep>(rounding_units, q));
                             ^
    au/error_examples.cc:78:12: note: in instantiation of function template specialization 'au::round_as<int, au::Quantity<au::Bytes, int>, au::Bytes, int>' requested here
        size = round_as<int>(bytes(10), size);
               ^
    ```

    **Compiler error (gcc 10)**

    ```
    au/quantity.hh: In instantiation of 'struct au::AssociatedUnit<au::Quantity<au::Bytes, int> >':
    au/unit_of_measure.hh:147:7:   required by substitution of 'template<class U> using AssociatedUnitT = typename au::AssociatedUnit::type [with U = au::Quantity<au::Bytes, int>]'
    au/math.hh:434:12:   required from 'auto au::round_as(RoundingUnits, au::Quantity<U2, R2>) [with OutputRep = int; RoundingUnits = au::Quantity<au::Bytes, int>; U = au::Bytes; R = int]'
    au/error_examples.cc:78:41:   required from here
    au/quantity.hh:430:46: error: static assertion failed: Can't pass `Quantity` to a unit slot
      430 |     static_assert(detail::AlwaysFalse<U, R>::value, "Can't pass `Quantity` to a unit slot");
          |                                              ^~~~~
    In file included from au/conversion_policy.hh:22,
                     from au/quantity.hh:20,
                     from au/prefix.hh:18,
                     from au/chrono_interop.hh:20,
                     from au/au.hh:17,
                     from au/error_examples.cc:15:
    au/unit_of_measure.hh: In substitution of 'template<class U> using AssociatedUnitT = typename au::AssociatedUnit::type [with U = au::Quantity<au::Bytes, int>]':
    au/math.hh:434:12:   required from 'auto au::round_as(RoundingUnits, au::Quantity<U2, R2>) [with OutputRep = int; RoundingUnits = au::Quantity<au::Bytes, int>; U = au::Bytes; R = int]'
    au/error_examples.cc:78:41:   required from here
    au/unit_of_measure.hh:147:7: error: no type named 'type' in 'struct au::AssociatedUnit<au::Quantity<au::Bytes, int> >'
      147 | using AssociatedUnitT = typename AssociatedUnit<U>::type;
          |       ^~~~~~~~~~~~~~~
    In file included from au/au.hh:19,
                     from au/error_examples.cc:15:
    au/math.hh: In instantiation of 'auto au::round_in(RoundingUnits, au::Quantity<U, R>) [with RoundingUnits = au::Quantity<au::Bytes, int>; U = au::Bytes; R = int]':
    au/math.hh:400:43:   required from 'auto au::round_in(RoundingUnits, au::Quantity<U2, R2>) [with OutputRep = int; RoundingUnits = au::Quantity<au::Bytes, int>; U = au::Bytes; R = int]'
    au/math.hh:434:77:   required from 'auto au::round_as(RoundingUnits, au::Quantity<U2, R2>) [with OutputRep = int; RoundingUnits = au::Quantity<au::Bytes, int>; U = au::Bytes; R = int]'
    au/error_examples.cc:78:41:   required from here
    au/math.hh:382:52: error: no matching function for call to 'au::Quantity<au::Bytes, int>::in<OurRoundingRep>(au::Quantity<au::Bytes, int>&)'
      382 |     return std::round(q.template in<OurRoundingRep>(rounding_units));
          |                       ~~~~~~~~~~~~~~~~~~~~~~~~~~~~~^~~~~~~~~~~~~~~~
    In file included from au/prefix.hh:18,
                     from au/chrono_interop.hh:20,
                     from au/au.hh:17,
                     from au/error_examples.cc:15:
    au/quantity.hh:174:22: note: candidate: 'template<class NewRep, class NewUnit, class> constexpr NewRep au::Quantity<UnitT, RepT>::in(NewUnit) const [with NewRep = NewRep; NewUnit = NewUnit; <template-parameter-2-3> = <template-parameter-1-3>; UnitT = au::Bytes; RepT = int]'
      174 |     constexpr NewRep in(NewUnit u) const {
          |                      ^~
    au/quantity.hh:174:22: note:   template argument deduction/substitution failed:
    au/quantity.hh:173:15: error: no type named 'type' in 'struct au::AssociatedUnit<au::Quantity<au::Bytes, int> >'
      173 |               typename = std::enable_if_t<IsUnit<AssociatedUnitT<NewUnit>>::value>>
          |               ^~~~~~~~
    au/quantity.hh:184:19: note: candidate: 'template<class NewUnit, class> constexpr au::Quantity<UnitT, RepT>::Rep au::Quantity<UnitT, RepT>::in(NewUnit) const [with NewUnit = NewUnit; <template-parameter-2-2> = <template-parameter-1-2>; UnitT = au::Bytes; RepT = int]'
      184 |     constexpr Rep in(NewUnit u) const {
          |                   ^~
    au/quantity.hh:184:19: note:   template argument deduction/substitution failed:
    In file included from external/sysroot_x86_64//include/c++/10.3.0/ratio:39,
                     from external/sysroot_x86_64//include/c++/10.3.0/chrono:39,
                     from au/chrono_interop.hh:17,
                     from au/au.hh:17,
                     from au/error_examples.cc:15:
    external/sysroot_x86_64//include/c++/10.3.0/type_traits: In substitution of 'template<bool _Cond, class _Tp> using enable_if_t = typename std::enable_if::type [with bool _Cond = false; _Tp = void]':
    au/quantity.hh:183:15:   required from 'auto au::round_in(RoundingUnits, au::Quantity<U, R>) [with RoundingUnits = au::Quantity<au::Bytes, int>; U = au::Bytes; R = int]'
    au/math.hh:400:43:   required from 'auto au::round_in(RoundingUnits, au::Quantity<U2, R2>) [with OutputRep = int; RoundingUnits = au::Quantity<au::Bytes, int>; U = au::Bytes; R = int]'
    au/math.hh:434:77:   required from 'auto au::round_as(RoundingUnits, au::Quantity<U2, R2>) [with OutputRep = int; RoundingUnits = au::Quantity<au::Bytes, int>; U = au::Bytes; R = int]'
    au/error_examples.cc:78:41:   required from here
    external/sysroot_x86_64//include/c++/10.3.0/type_traits:2554:11: error: no type named 'type' in 'struct std::enable_if<false, void>'
     2554 |     using enable_if_t = typename enable_if<_Cond, _Tp>::type;
          |           ^~~~~~~~~~~
    In file included from au/prefix.hh:18,
                     from au/chrono_interop.hh:20,
                     from au/au.hh:17,
                     from au/error_examples.cc:15:
    ```

    **Compiler error (MSVC 2022 x64)**

    ```
    D:\a\au\au\au.hh(5267): error C2338: static_assert failed: 'Can't pass `Quantity` to a unit slot (see: https://aurora-opensource.github.io/au/main/troubleshooting/#quantity-to-unit-slot)'
    D:\a\au\au\au.hh(5267): note: the template instantiation context (the oldest one first) is
    error_examples.cc(79): note: see reference to function template instantiation 'auto au::round_as<int,au::Quantity<au::Bytes,int>,au::Bytes,int>(RoundingUnits,au::Quantity<au::Bytes,int>)' being compiled
            with
            [
                RoundingUnits=au::Quantity<au::Bytes,int>
            ]
    D:\a\au\au\au.hh(7394): note: see reference to alias template instantiation 'au::AssociatedUnitT<RoundingUnits>' being compiled
            with
            [
                RoundingUnits=au::Quantity<au::Bytes,int>
            ]
    D:\a\au\au\au.hh(3638): note: see reference to class template instantiation 'au::AssociatedUnit<RoundingUnits>' being compiled
            with
            [
                RoundingUnits=au::Quantity<au::Bytes,int>
            ]
    D:\a\au\au\au.hh(3638): error C2794: 'type': is not a member of any direct or indirect base class of 'au::AssociatedUnit<RoundingUnits>'
            with
            [
                RoundingUnits=au::Quantity<au::Bytes,int>
            ]
    D:\a\au\au\au.hh(7394): error C2938: 'au::AssociatedUnitT' : Failed to specialize alias template
    D:\a\au\au\au.hh(7342): error C2672: 'au::Quantity<au::Bytes,int>::in': no matching overloaded function found
    D:\a\au\au\au.hh(5020): note: could be 'int au::Quantity<au::Bytes,int>::in(NewUnit) const'
    D:\a\au\au\au.hh(7342): note: 'int au::Quantity<au::Bytes,int>::in(NewUnit) const': could not deduce template argument for '<unnamed-symbol>'
    D:\a\au\au\au.hh(5019): note: 'std::enable_if_t<false,void>' : Failed to specialize alias template
    D:\a\au\au\au.hh(5010): note: or       'NewRep au::Quantity<au::Bytes,int>::in(NewUnit) const'
    D:\a\au\au\au.hh(7342): note: 'NewRep au::Quantity<au::Bytes,int>::in(NewUnit) const': could not deduce template argument for '<unnamed-symbol>'
    D:\a\au\au\au.hh(5009): note: 'au::AssociatedUnitT' : Failed to specialize alias template
    D:\a\au\au\au.hh(3638): note: 'type': is not a member of any direct or indirect base class of 'au::AssociatedUnit<RoundingUnits>'
            with
            [
                RoundingUnits=au::Quantity<au::Bytes,int>
            ]
    D:\a\au\au\au.hh(5009): note: syntax error: missing '>' before identifier '<missingId>'
    D:\a\au\au\au.hh(7342): note: the template instantiation context (the oldest one first) is
    D:\a\au\au\au.hh(7394): note: see reference to function template instantiation 'auto au::round_in<OutputRep,RoundingUnits,au::Bytes,int>(RoundingUnits,au::Quantity<au::Bytes,int>)' being compiled
            with
            [
                OutputRep=int,
                RoundingUnits=au::Quantity<au::Bytes,int>
            ]
    D:\a\au\au\au.hh(7360): note: see reference to function template instantiation 'auto au::round_in<RoundingUnits,au::Bytes,int>(RoundingUnits,au::Quantity<au::Bytes,int>)' being compiled
            with
            [
                RoundingUnits=au::Quantity<au::Bytes,int>
            ]
    D:\a\au\au\au.hh(7360): error C2440: 'static_cast': cannot convert from 'void' to 'OutputRep'
            with
            [
                OutputRep=int
            ]
    D:\a\au\au\au.hh(7360): note: Expressions of type void cannot be converted to other types
    D:\a\au\au\au.hh(7394): error C2672: 'au::make_quantity': no matching overloaded function found
    D:\a\au\au\au.hh(4872): note: could be 'auto au::make_quantity(T)'
    D:\a\au\au\au.hh(7394): note: Failed to specialize function template 'auto au::make_quantity(T)'
    D:\a\au\au\au.hh(7394): note: With the following template arguments:
    D:\a\au\au\au.hh(7394): note: 'UnitT=unknown-type'
    D:\a\au\au\au.hh(7394): note: 'T=void'
    D:\a\au\au\au.hh(7394): note: 'void' cannot be used as a function parameter except for '(void)'
    error_examples.cc(79): error C2679: binary '=': no operator found which takes a right-hand operand of type 'void' (or there is no acceptable conversion)
    D:\a\au\au\au.hh(5261): note: could be 'au::Quantity<au::Bytes,int> &au::Quantity<au::Bytes,int>::operator =(au::Quantity<au::Bytes,int> &&)'
    error_examples.cc(79): note: 'au::Quantity<au::Bytes,int> &au::Quantity<au::Bytes,int>::operator =(au::Quantity<au::Bytes,int> &&)': cannot convert argument 2 from 'void' to 'au::Quantity<au::Bytes,int> &&'
    error_examples.cc(79): note: Expressions of type void cannot be converted to other types
    D:\a\au\au\au.hh(5261): note: or       'au::Quantity<au::Bytes,int> &au::Quantity<au::Bytes,int>::operator =(const au::Quantity<au::Bytes,int> &)'
    error_examples.cc(79): note: 'au::Quantity<au::Bytes,int> &au::Quantity<au::Bytes,int>::operator =(const au::Quantity<au::Bytes,int> &)': cannot convert argument 2 from 'void' to 'const au::Quantity<au::Bytes,int> &'
    error_examples.cc(79): note: Expressions of type void cannot be converted to other types
    error_examples.cc(79): note: while trying to match the argument list '(au::Quantity<au::Bytes,int>, void)'
    ```

## Integer division forbidden {#integer-division-forbidden}

**Meaning:**  Although Au generally tries to act just like the underlying raw numeric types, we also
try to prevent wrong code that _looks_ correct from compiling.  It turns out to be just too easy to
use integral Reps without noticing, and thus to get integer division without noticing.  This can
lead to very large errors.

**Solution:**  If you _really wanted_ integer division, wrap the denominator in `unblock_int_div()`.
Otherwise, use floating point types.

!!! example

    **Code**

    How long does it take to travel 60 m at a speed of 65 MPH?

    === "Broken"
        ```cpp
        // (BROKEN): gives (60 / 65) == 0 before conversion!
        QuantityD<Seconds> t = meters(60) / (miles / hour)(65);
        ```

    === "Fixed (1. Floating point)"
        ```cpp
        // (FIXED): 1. Using floating point, we get ~= seconds(2.06486)
        QuantityD<Seconds> t = meters(60.0) / (miles / hour)(65.0);
        ```

    === "Fixed (2. `unblock_int_div()`)"
        ```cpp
        // (FIXED): 2. Integer result == (meter * hours / mile)(0)
        auto t = meters(60) / unblock_int_div((miles / hour)(65));
        ```


    **Compiler error (clang 14)**
    ```
    In file included from au/error_examples.cc:15:
    In file included from au/au.hh:17:
    In file included from au/chrono_interop.hh:20:
    In file included from au/prefix.hh:18:
    au/quantity.hh:395:9: error: static_assert failed due to requirement 'are_units_quantity_equivalent || !uses_integer_division' "Integer division forbidden: wrap denominator in `unblock_int_div()` if you really want it"
            static_assert(are_units_quantity_equivalent || !uses_integer_division,
            ^             ~~~~~~~~~~~~~~~~~~~~~~~~~~~~~~~~~~~~~~~~~~~~~~~~~~~~~~~
    au/quantity.hh:325:9: note: in instantiation of function template specialization 'au::Quantity<au::Meters, int>::warn_if_integer_division<au::UnitProduct<au::Miles, au::Pow<au::Hours, -1>>, int>' requested here
            warn_if_integer_division<OtherUnit, OtherRep>();
            ^
    au/error_examples.cc:77:39: note: in instantiation of function template specialization 'au::Quantity<au::Meters, int>::operator/<au::UnitProduct<au::Miles, au::Pow<au::Hours, -1>>, int>' requested here
        QuantityD<Seconds> t = meters(60) / (miles / hour)(65);
                                          ^
    ```

    **Compiler error (clang 11)**
    ```
    In file included from au/error_examples.cc:15:
    In file included from au/au.hh:17:
    In file included from au/chrono_interop.hh:20:
    In file included from au/prefix.hh:18:
    au/quantity.hh:395:9: error: static_assert failed due to requirement 'are_units_quantity_equivalent || !uses_integer_division' "Integer division forbidden: wrap denominator in `unblock_int_div()` if you really want it"
            static_assert(are_units_quantity_equivalent || !uses_integer_division,
            ^             ~~~~~~~~~~~~~~~~~~~~~~~~~~~~~~~~~~~~~~~~~~~~~~~~~~~~~~~
    au/quantity.hh:325:9: note: in instantiation of function template specialization 'au::Quantity<au::Meters, int>::warn_if_integer_division<au::UnitProduct<au::Miles, au::Pow<au::Hours, -1>>, int>' requested here
            warn_if_integer_division<OtherUnit, OtherRep>();
            ^
    au/error_examples.cc:77:39: note: in instantiation of function template specialization 'au::Quantity<au::Meters, int>::operator/<au::UnitProduct<au::Miles, au::Pow<au::Hours, -1>>, int>' requested here
        QuantityD<Seconds> t = meters(60) / (miles / hour)(65);
                                          ^
    ```

    **Compiler error (gcc 10)**
    ```
    au/quantity.hh: In instantiation of 'static constexpr void au::Quantity<UnitT, RepT>::warn_if_integer_division() [with OtherUnit = au::UnitProduct<au::Miles, au::Pow<au::Hours, -1> >; OtherRep = int; UnitT = au::Meters; RepT = int]':
    au/quantity.hh:325:54:   required from here
    au/error_examples.cc:77:58:   in 'constexpr' expansion of 'au::meters.au::QuantityMaker<au::Meters>::operator()<int>(60).au::Quantity<au::Meters, int>::operator/<au::UnitProduct<au::Miles, au::Pow<au::Hours, -1> >, int>(au::miles.au::QuantityMaker<au::Miles>::operator/<au::Hours>((au::hour, const au::SingularNameFor<au::Hours>())).au::QuantityMaker<au::UnitProduct<au::Miles, au::Pow<au::Hours, -1> > >::operator()<int>(65))'
    au/quantity.hh:395:53: error: static assertion failed: Integer division forbidden: wrap denominator in `unblock_int_div()` if you really want it
      395 |         static_assert(are_units_quantity_equivalent || !uses_integer_division,
          |                       ~~~~~~~~~~~~~~~~~~~~~~~~~~~~~~^~~~~~~~~~~~~~~~~~~~~~~~~
    ```

    **Compiler error (MSVC 2022 x64)**
    ```
    D:\a\au\au\au.hh(4263): error C2338: static_assert failed: 'Integer division forbidden: wrap denominator in `unblock_int_div()` if you really want it'
    D:\a\au\au\au.hh(4263): note: the template instantiation context (the oldest one first) is
    error_examples.cc(78): note: see reference to function template instantiation 'au::Quantity<au::UnitProduct<T,au::Pow<B,-1>,au::Hours>,int> au::Quantity<au::Meters,int>::operator /<au::UnitProduct<au::Miles,au::Pow<au::Hours,-1>>,int>(au::Quantity<au::UnitProduct<au::Miles,au::Pow<au::Hours,-1>>,int>) const' being compiled
            with
            [
                T=au::Meters,
                B=au::Miles
            ]
    D:\a\au\au\au.hh(4193): note: see reference to function template instantiation 'void au::Quantity<au::Meters,int>::warn_if_integer_division<OtherUnit,OtherRep>(void)' being compiled
            with
            [
                OtherUnit=au::UnitProduct<au::Miles,au::Pow<au::Hours,-1>>,
                OtherRep=int
            ]
    ```

## Dangerous inversion

**Meaning:**  This is analogous to our overflow safety surface.  When computing the inverse of
an integral quantity in a given target unit, there is some smallest value that will get truncated
down to zero (a tremendous error!).  If that value is "small enough to be scary" (currently 1,000),
we forbid the conversion.

**Solution:**  Consider using floating point; you'll always get a precise answer.  Alternatively,
use a smaller target unit.

!!! example

    **Code**

    === "Broken"
        ```cpp
        // (BROKEN): excessive truncation risk.
        inverse_as(seconds, hertz(5));
        ```

    === "Fixed (1. Floating point)"
        ```cpp
        // (FIXED): 1. Floating point result ~= seconds(0.2)
        inverse_as(seconds, hertz(5.0));
        ```

    === "Fixed (2. Smaller target unit)"
        ```cpp
        // (FIXED): 2. Integer result == milli(seconds)(200)
        inverse_as(milli(seconds), hertz(5));
        ```

    !!! note
        If you're _really_ sure it's OK, you can use the explicit-Rep version of `inverse_as`, which is
        forcing like a `static_cast`.  This is rarely the right choice, though.  Consider:

        ```cpp
        inverse_as<int>(seconds, hertz(5));
        ```

        This yields `seconds(0)`, due to the gross truncation error which the check was designed to
        prevent in the first place.



    **Compiler error (clang 14)**
    ```
    In file included from au/error_examples.cc:15:
    In file included from au/au.hh:19:
    au/math.hh:278:5: error: static_assert failed due to requirement 'UNITY.in<int>(associated_unit(target_units) * au::Hertz{}) >= threshold || std::is_floating_point<int>::value' "Dangerous inversion risking truncation to 0; must supply explicit Rep if truly desired"
        static_assert(
        ^
    au/math.hh:294:56: note: in instantiation of function template specialization 'au::inverse_in<au::QuantityMaker<au::Seconds>, au::Hertz, int>' requested here
        return make_quantity<AssociatedUnitT<TargetUnits>>(inverse_in(target_units, q));
                                                           ^
    au/error_examples.cc:85:5: note: in instantiation of function template specialization 'au::inverse_as<au::QuantityMaker<au::Seconds>, au::Hertz, int>' requested here
        inverse_as(seconds, hertz(5));
        ^
    ```

    **Compiler error (clang 11)**
    ```
    In file included from au/error_examples.cc:15:
    In file included from au/au.hh:19:
    au/math.hh:278:5: error: static_assert failed due to requirement 'UNITY.in<int>(associated_unit(target_units) * au::Hertz{}) >= threshold || std::is_floating_point<int>::value' "Dangerous inversion risking truncation to 0; must supply explicit Rep if truly desired"
        static_assert(
        ^
    au/math.hh:294:56: note: in instantiation of function template specialization 'au::inverse_in<au::QuantityMaker<au::Seconds>, au::Hertz, int>' requested here
        return make_quantity<AssociatedUnitT<TargetUnits>>(inverse_in(target_units, q));
                                                           ^
    au/error_examples.cc:85:5: note: in instantiation of function template specialization 'au::inverse_as<au::QuantityMaker<au::Seconds>, au::Hertz, int>' requested here
        inverse_as(seconds, hertz(5));
        ^
    ```

    **Compiler error (gcc 10)**
    ```
    In file included from au/au.hh:19,
                     from au/error_examples.cc:15:
    au/math.hh: In instantiation of 'constexpr auto au::inverse_in(TargetUnits, au::Quantity<U, R>) [with TargetUnits = au::QuantityMaker<au::Seconds>; U = au::Hertz; R = int]':
    au/math.hh:294:66:   required from 'constexpr auto au::inverse_as(TargetUnits, au::Quantity<U, R>) [with TargetUnits = au::QuantityMaker<au::Seconds>; U = au::Hertz; R = int]'
    au/error_examples.cc:85:33:   required from here
    au/math.hh:279:71: error: static assertion failed: Dangerous inversion risking truncation to 0; must supply explicit Rep if truly desired
      279 |         UNITY.in<R>(associated_unit(target_units) * U{}) >= threshold ||
          |         ~~~~~~~~~~~~~~~~~~~~~~~~~~~~~~~~~~~~~~~~~~~~~~~~~~~~~~~~~~~~~~^~
      280 |             std::is_floating_point<R>::value,
          |             ~~~~~~~~~~~~~~~~~~~~~~~~~~~~~~~~
<<<<<<< HEAD
    ```

    **Compiler error (MSVC 2019 x64)**
    ```
    D:\a\au\au\au.hh(6120): error C2338: Dangerous inversion risking truncation to 0; must supply explicit Rep if truly desired
    D:\a\au\au\au.hh(6135): note: see reference to function template instantiation 'auto au::inverse_in<TargetUnits,au::Hertz,int>(TargetUnits,au::Quantity<au::Hertz,int>)' being compiled
            with
            [
                TargetUnits=au::QuantityMaker<au::Seconds>
            ]
    error_examples.cc(86): note: see reference to function template instantiation 'auto au::inverse_as<au::QuantityMaker<au::Seconds>,au::Hertz,int>(TargetUnits,au::Quantity<au::Hertz,int>)' being compiled
            with
            [
                TargetUnits=au::QuantityMaker<au::Seconds>
            ]
=======
>>>>>>> c2bc7b5b
    ```

    **Compiler error (MSVC 2022 x64)**
    ```
    D:\a\au\au\au.hh(6120): error C2338: static_assert failed: 'Dangerous inversion risking truncation to 0; must supply explicit Rep if truly desired'
    D:\a\au\au\au.hh(6120): note: the template instantiation context (the oldest one first) is
    error_examples.cc(86): note: see reference to function template instantiation 'auto au::inverse_as<au::QuantityMaker<au::Seconds>,au::Hertz,int>(TargetUnits,au::Quantity<au::Hertz,int>)' being compiled
            with
            [
                TargetUnits=au::QuantityMaker<au::Seconds>
            ]
    D:\a\au\au\au.hh(6135): note: see reference to function template instantiation 'auto au::inverse_in<TargetUnits,au::Hertz,int>(TargetUnits,au::Quantity<au::Hertz,int>)' being compiled
            with
            [
                TargetUnits=au::QuantityMaker<au::Seconds>
            ]
    ```

## Deduced conflicting types

**Meaning:**  In some contexts, it's not enough to have Quantity types that can easily convert to
each other.  (Common examples include the ternary operator `?:`, and initializer lists.)  You need
types that are identical, or very nearly so.  Even fully quantity-equivalent types, such as
$\text{Hz}$ and $\text{s}^{-1}$, often won't work in these contexts!

**Solution:**  You can always cast non-conforming instances to your favored unit, using `.as()`.
For the initializer list case, you can also make an explicit container, which will handle the
casting automatically when possible.

!!! example

    **Code**

    === "Broken"
        ```cpp
        // (BROKEN): Initializer list confused by Hz and s^(-1).
        for (const auto &frequency : {
                 hertz(1.0),
                 (1 / seconds(2.0)),
             }) {
            // ...
        }
        ```

    === "Fixed (1. Cast to explicit unit)"
        ```cpp
        // (FIXED): 1. Cast individual elements to desired unit.
        for (const auto &frequency : {
                 hertz(1.0),
                 (1 / seconds(2.0)).as(hertz),
             }) {
            // ...
        }
        ```

    === "Fixed (2. Use explicit container)"
        ```cpp
        // (FIXED): 2. Use container with explicit type.
        for (const auto &frequency : std::vector<QuantityD<Hertz>>{
                 hertz(1.0),
                 (1 / seconds(2.0)),
             }) {
            // ...
        }
        ```


    **Compiler error (clang 14)**
    ```
    au/error_examples.cc:93:34: error: deduced conflicting types ('Quantity<au::QuantityMaker<au::Hertz>::Unit, [...]>' vs 'Quantity<au::QuantityMaker<au::Pow<au::Seconds, -1>>::Unit, [...]>') for initializer list element type
        for (const auto &frequency : {
                                     ^
    ```

    **Compiler error (clang 11)**
    ```
    au/error_examples.cc:93:34: error: deduced conflicting types ('Quantity<au::Hertz, [...]>' vs 'Quantity<au::Pow<au::Seconds, -1>, [...]>') for initializer list element type
        for (const auto &frequency : {
                                     ^
    ```

    **Compiler error (gcc 10)**
    ```
    au/error_examples.cc: In function 'void au::example_deduced_conflicting_types()':
    au/error_examples.cc:96:10: error: unable to deduce 'std::initializer_list<auto>&&' from '{au::hertz.au::QuantityMaker<au::Hertz>::operator()<double>(1.0e+0), au::operator/<int>(1, au::seconds.au::QuantityMaker<au::Seconds>::operator()<double>(2.0e+0))}'
       96 |          }) {
          |          ^
    au/error_examples.cc:96:10: note:   deduced conflicting types for parameter 'auto' ('au::Quantity<au::Hertz, double>' and 'au::Quantity<au::Pow<au::Seconds, -1>, double>')
    ```

    **Compiler error (MSVC 2022 x64)**
    ```
    error_examples.cc(94): error C3535: cannot deduce type for 'auto &&' from 'initializer list'
    error_examples.cc(94): error C2440: 'initializing': cannot convert from 'initializer list' to 'std::initializer_list<int> &&'
    error_examples.cc(94): note: Reason: cannot convert from 'initializer list' to 'std::initializer_list<int>'
    error_examples.cc(94): note: Element '1': no conversion from 'au::Quantity<au::Hertz,double>' to 'int'
    error_examples.cc(94): note: Element '2': no conversion from 'au::Quantity<au::Pow<B,-1>,T>' to 'int'
            with
            [
                B=au::Seconds,
                T=double
            ]
    ```

## Broken strict total ordering

**Meaning:**  This means you performed an operation that needs to put unit types into a parameter
pack --- say, a common unit, or a unit product --- but the library couldn't figure out how to order
the units inside that pack.

If that sounds obscure, it is: ordering units inside packs is a deep library implementation detail,
and we try to avoid letting end users encounter this.  To reach this error, you need two _distinct_
units that have the _same_ Dimension, Magnitude, _and_ Origin.  That's a necessary but not
sufficient condition: for example, even `UnitInverseT<Seconds>` and `Hertz` won't trigger this!

??? info "More background info on why this error exists"
    In case you want to understand more, here is the gist.

    Au is _heavily_ based on [parameter packs](./reference/detail/packs.md).  Some of these packs,
    such as `UnitProduct<...>` and `CommonUnit<...>`, take _units_ as their arguments.

    Every parameter pack needs an unambiguous canonical ordering for any possible set of input
    arguments.  Therefore, we need to create a _strict total ordering_ for the (infinitely many!)
    unit types that could appear in these packs.  This ordering needs to be known _at compile time_.
    The ordering itself doesn't matter so much, but if we don't strictly adhere to _some_ ordering,
    it's undefined behaviour.

    Our strategy is to construct a "gauntlet" of properties which we can measure for any unit (e.g.,
    Dimension, Magnitude, ...), and define some arbitrary ordering for each property.  We then
    compare the units on each property in turn.  The first one where they differ "wins".  If we get
    through _all_ the properties, and they're _still_ tied, then we have two _distinct_ unit types
    which _compare_ as equal.  This would be undefined behaviour!  Rather than silently ignoring
    this, we manifest this as a compiler error.

    That is what "broken strict total ordering" means.

**Solution:**  If you have two distinct units, and the library can't figure out how to order them,
you can _force_ a particular ordering.  Choose one of the units and give it a high "unit avoidance"
score (see example below).  This will break the tie.

Again, this is pretty unusual.  For most normal ways of forming units, the library should
automatically be able to define an ordering for them.  If you do hit this error, it may be worth
pausing to double-check that you're using the library correctly.  If you've checked, and it still
seems like something the library should be able to handle, feel free to file an
[issue](https://github.com/aurora-opensource/au/issues) --- maybe there's a way we can improve our
ordering!

!!! tip
    If you hit this error, you might be annoyed by its obscurity.  Instead, try feeling relieved!
    After all, the alternative is not "correctly working program", but "silent undefined behaviour".
    A compiler error with a searchable error message is infinitely preferable to the latter.

!!! example

    **Code**

    Note that this example is somewhat convoluted, but again, that's to be expected because this
    error is pretty hard to hit in practice.

    === "Broken"
        ```cpp
        struct Quarterfeet : decltype(Feet{} / mag<4>()) {};
        constexpr auto quarterfeet = QuantityMaker<Quarterfeet>{};

        struct Trinches : decltype(Inches{} * mag<3>()) {};
        constexpr auto trinches = QuantityMaker<Trinches>{};

        // (BROKEN): Can't tell how to order Quarterfeet and Trinches when forming common type
        if (quarterfeet(10) == trinches(10)) {
            // ...
        }
        ```

    === "Fixed"
        ```cpp
        struct Quarterfeet : decltype(Feet{} / mag<4>()) {};
        constexpr auto quarterfeet = QuantityMaker<Quarterfeet>{};

        struct Trinches : decltype(Inches{} * mag<3>()) {};
        constexpr auto trinches = QuantityMaker<Trinches>{};

        namespace au { namespace detail {
        template <>
        struct UnitAvoidance<::Trinches> : std::integral_constant<int, 100> {};
        }}

        // (FIXED): Trinches has high "unit avoidance", so it goes after Quarterfeet
        if (quarterfeet(10) == trinches(10)) {
            // ...
        }
        ```


    **Compiler error (clang 14)**
    ```
    In file included from au/error_examples.cc:15:
    In file included from au/au.hh:17:
    In file included from au/chrono_interop.hh:20:
    In file included from au/prefix.hh:18:
    In file included from au/quantity.hh:19:
    In file included from au/apply_magnitude.hh:17:
    In file included from au/apply_rational_magnitude_to_integral.hh:19:
    In file included from au/magnitude.hh:21:
    au/packs.hh:287:5: error: static_assert failed due to requirement 'std::is_same<au::Quarterfeet, au::Trinches>::value' "Broken strict total ordering: distinct input types compare equal"
        static_assert(std::is_same<A, B>::value,
        ^             ~~~~~~~~~~~~~~~~~~~~~~~~~
    au/packs.hh:303:5: note: in instantiation of template class 'au::LexicographicTotalOrdering<au::Quarterfeet, au::Trinches>' requested here
        std::conditional_t<
        ^
    au/packs.hh:303:5: note: in instantiation of template class 'au::LexicographicTotalOrdering<au::Quarterfeet, au::Trinches, au::detail::OrderAsUnitProduct>' requested here
    au/packs.hh:303:5: note: in instantiation of template class 'au::LexicographicTotalOrdering<au::Quarterfeet, au::Trinches, au::detail::OrderByOrigin, au::detail::OrderAsUnitProduct>' requested here
    au/packs.hh:303:5: note: in instantiation of template class 'au::LexicographicTotalOrdering<au::Quarterfeet, au::Trinches, au::detail::OrderByMag, au::detail::OrderByOrigin, au::detail::OrderAsUnitProduct>' requested here
    au/packs.hh:303:5: note: in instantiation of template class 'au::LexicographicTotalOrdering<au::Quarterfeet, au::Trinches, au::detail::OrderByDim, au::detail::OrderByMag, au::detail::OrderByOrigin, au::detail::OrderAsUnitProduct>' requested here
    au/unit_of_measure.hh:920:40: note: (skipping 8 contexts in backtrace; use -ftemplate-backtrace-limit=0 to see all)
    struct InOrderFor<UnitProduct, A, B> : LexicographicTotalOrdering<A,
                                           ^
    au/quantity.hh:762:7: note: in instantiation of template class 'au::CommonQuantity<au::Quantity<au::Quarterfeet, int>, au::Quantity<au::Trinches, int>>' requested here
        : au::CommonQuantity<au::Quantity<U1, R1>, au::Quantity<U2, R2>> {};
          ^
    external/llvm_14_toolchain_llvm/bin/../include/c++/v1/type_traits:2388:25: note: in instantiation of template class 'std::common_type<au::Quantity<au::Quarterfeet, int>, au::Quantity<au::Trinches, int>>' requested here
    template <class ..._Tp> using common_type_t = typename common_type<_Tp...>::type;
                            ^
    au/quantity.hh:625:20: note: in instantiation of template type alias 'common_type_t' requested here
        using C = std::common_type_t<T, U>;
                       ^
    au/quantity.hh:637:20: note: in instantiation of function template specialization 'au::detail::using_common_type<au::Quantity<au::Quarterfeet, int>, au::Quantity<au::Trinches, int>, au::detail::Equal>' requested here
        return detail::using_common_type(q1, q2, detail::equal);
                       ^
    au/error_examples.cc:112:25: note: in instantiation of function template specialization 'au::operator==<au::Quarterfeet, au::Trinches, int, int>' requested here
        if (quarterfeet(10) == trinches(10)) {
                            ^
    ```

    **Compiler error (clang 11)**
    ```
    In file included from au/error_examples.cc:15:
    In file included from au/au.hh:17:
    In file included from au/chrono_interop.hh:20:
    In file included from au/prefix.hh:18:
    In file included from au/quantity.hh:19:
    In file included from au/apply_magnitude.hh:17:
    In file included from au/apply_rational_magnitude_to_integral.hh:19:
    In file included from au/magnitude.hh:21:
    au/packs.hh:287:5: error: static_assert failed due to requirement 'std::is_same<au::Quarterfeet, au::Trinches>::value' "Broken strict total ordering: distinct input types compare equal"
        static_assert(std::is_same<A, B>::value,
        ^             ~~~~~~~~~~~~~~~~~~~~~~~~~
    au/packs.hh:303:5: note: in instantiation of template class 'au::LexicographicTotalOrdering<au::Quarterfeet, au::Trinches>' requested here
        std::conditional_t<
        ^
    au/packs.hh:303:5: note: in instantiation of template class 'au::LexicographicTotalOrdering<au::Quarterfeet, au::Trinches, OrderAsUnitProduct>' requested here
    au/packs.hh:303:5: note: in instantiation of template class 'au::LexicographicTotalOrdering<au::Quarterfeet, au::Trinches, OrderByOrigin, OrderAsUnitProduct>' requested here
    au/packs.hh:303:5: note: in instantiation of template class 'au::LexicographicTotalOrdering<au::Quarterfeet, au::Trinches, OrderByMag, OrderByOrigin, OrderAsUnitProduct>' requested here
    au/packs.hh:303:5: note: in instantiation of template class 'au::LexicographicTotalOrdering<au::Quarterfeet, au::Trinches, OrderByDim, OrderByMag, OrderByOrigin, OrderAsUnitProduct>' requested here
    au/unit_of_measure.hh:920:40: note: (skipping 8 contexts in backtrace; use -ftemplate-backtrace-limit=0 to see all)
    struct InOrderFor<UnitProduct, A, B> : LexicographicTotalOrdering<A,
                                           ^
    au/quantity.hh:762:7: note: in instantiation of template class 'au::CommonQuantity<au::Quantity<au::Quarterfeet, int>, au::Quantity<au::Trinches, int>, void>' requested here
        : au::CommonQuantity<au::Quantity<U1, R1>, au::Quantity<U2, R2>> {};
          ^
    external/llvm_11_toolchain_llvm/bin/../include/c++/v1/type_traits:2462:25: note: in instantiation of template class 'std::__1::common_type<au::Quantity<au::Quarterfeet, int>, au::Quantity<au::Trinches, int>>' requested here
    template <class ..._Tp> using common_type_t = typename common_type<_Tp...>::type;
                            ^
    au/quantity.hh:625:20: note: in instantiation of template type alias 'common_type_t' requested here
        using C = std::common_type_t<T, U>;
                       ^
    au/quantity.hh:637:20: note: in instantiation of function template specialization 'au::detail::using_common_type<au::Quantity<au::Quarterfeet, int>, au::Quantity<au::Trinches, int>, au::detail::Equal>' requested here
        return detail::using_common_type(q1, q2, detail::equal);
                       ^
    au/error_examples.cc:112:25: note: in instantiation of function template specialization 'au::operator==<au::Quarterfeet, au::Trinches, int, int>' requested here
        if (quarterfeet(10) == trinches(10)) {
                            ^
    ```

    **Compiler error (gcc 10)**
    ```
    In file included from au/magnitude.hh:21,
                     from au/apply_rational_magnitude_to_integral.hh:19,
                     from au/apply_magnitude.hh:17,
                     from au/quantity.hh:19,
                     from au/prefix.hh:18,
                     from au/chrono_interop.hh:20,
                     from au/au.hh:17,
                     from au/error_examples.cc:15:
    au/packs.hh: In instantiation of 'struct au::LexicographicTotalOrdering<au::Quarterfeet, au::Trinches>':
    au/packs.hh:298:8:   recursively required from 'struct au::LexicographicTotalOrdering<au::Quarterfeet, au::Trinches, au::detail::OrderByDim, au::detail::OrderByMag, au::detail::OrderByOrigin, au::detail::OrderAsUnitProduct>'
    au/packs.hh:298:8:   required from 'struct au::LexicographicTotalOrdering<au::Quarterfeet, au::Trinches, au::detail::OrderByUnitAvoidance, au::detail::OrderByDim, au::detail::OrderByMag, au::detail::OrderByOrigin, au::detail::OrderAsUnitProduct>'
    au/unit_of_measure.hh:920:8:   required from 'struct au::InOrderFor<au::UnitProduct, au::Quarterfeet, au::Trinches>'
    au/unit_of_measure.hh:505:8:   required from 'struct au::InOrderFor<au::CommonUnit, au::Quarterfeet, au::Trinches>'
    au/packs.hh:383:8:   required from 'struct au::FlatDedupedTypeList<au::CommonUnit, au::CommonUnit<au::Quarterfeet>, au::CommonUnit<au::Trinches> >'
    au/unit_of_measure.hh:592:8:   required from 'struct au::ComputeCommonUnit<au::Quarterfeet, au::Trinches>'
    au/quantity.hh:748:8:   required from 'struct au::CommonQuantity<au::Quantity<au::Quarterfeet, int>, au::Quantity<au::Trinches, int>, void>'
    au/quantity.hh:761:8:   required from 'struct std::common_type<au::Quantity<au::Quarterfeet, int>, au::Quantity<au::Trinches, int> >'
    external/sysroot_x86_64//include/c++/10.3.0/type_traits:2562:11:   required by substitution of 'template<class ... _Tp> using common_type_t = typename std::common_type::type [with _Tp = {au::Quantity<au::Quarterfeet, int>, au::Quantity<au::Trinches, int>}]'
    au/quantity.hh:625:11:   required from 'constexpr auto au::detail::using_common_type(T, U, Func) [with T = au::Quantity<au::Quarterfeet, int>; U = au::Quantity<au::Trinches, int>; Func = au::detail::Equal]'
    au/quantity.hh:637:37:   required from 'constexpr bool au::operator==(au::Quantity<U1, R1>, au::Quantity<U2, R2>) [with U1 = au::Quarterfeet; U2 = au::Trinches; R1 = int; R2 = int]'
    au/error_examples.cc:112:39:   required from here
    au/packs.hh:287:39: error: static assertion failed: Broken strict total ordering: distinct input types compare equal
      287 |     static_assert(std::is_same<A, B>::value,
          |                                       ^~~~~
    au/packs.hh: In instantiation of 'struct au::LexicographicTotalOrdering<au::Trinches, au::Quarterfeet>':
    au/packs.hh:298:8:   [ skipping 2 instantiation contexts, use -ftemplate-backtrace-limit=0 to disable ]
    au/unit_of_measure.hh:505:8:   required from 'struct au::InOrderFor<au::CommonUnit, au::Trinches, au::Quarterfeet>'
    au/unit_of_measure.hh:554:8:   required from 'struct au::detail::IsFirstUnitRedundant<au::CommonUnit, au::Quarterfeet, au::Trinches>'
    au/unit_of_measure.hh:564:8:   required from 'struct au::detail::EliminateRedundantUnitsImpl<au::CommonUnit<au::Trinches, au::Quarterfeet> >'
    au/unit_of_measure.hh:592:8:   required from 'struct au::ComputeCommonUnit<au::Quarterfeet, au::Trinches>'
    au/quantity.hh:748:8:   required from 'struct au::CommonQuantity<au::Quantity<au::Quarterfeet, int>, au::Quantity<au::Trinches, int>, void>'
    au/quantity.hh:761:8:   required from 'struct std::common_type<au::Quantity<au::Quarterfeet, int>, au::Quantity<au::Trinches, int> >'
    external/sysroot_x86_64//include/c++/10.3.0/type_traits:2562:11:   required by substitution of 'template<class ... _Tp> using common_type_t = typename std::common_type::type [with _Tp = {au::Quantity<au::Quarterfeet, int>, au::Quantity<au::Trinches, int>}]'
    au/quantity.hh:625:11:   required from 'constexpr auto au::detail::using_common_type(T, U, Func) [with T = au::Quantity<au::Quarterfeet, int>; U = au::Quantity<au::Trinches, int>; Func = au::detail::Equal]'
    au/quantity.hh:637:37:   required from 'constexpr bool au::operator==(au::Quantity<U1, R1>, au::Quantity<U2, R2>) [with U1 = au::Quarterfeet; U2 = au::Trinches; R1 = int; R2 = int]'
    au/error_examples.cc:112:39:   required from here
    au/packs.hh:287:39: error: static assertion failed: Broken strict total ordering: distinct input types compare equal
    In file included from au/conversion_policy.hh:22,
                     from au/quantity.hh:20,
                     from au/prefix.hh:18,
                     from au/chrono_interop.hh:20,
                     from au/au.hh:17,
                     from au/error_examples.cc:15:
    au/unit_of_measure.hh: In instantiation of 'struct au::CommonUnit<au::Trinches, au::Quarterfeet>':
    au/packs.hh:203:7:   required by substitution of 'template<class U> using DimMemberT = typename U::Dim [with U = au::CommonUnit<au::Trinches, au::Quarterfeet>]'
    au/packs.hh:205:8:   required from 'struct au::detail::DimImpl<au::CommonUnit<au::Trinches, au::Quarterfeet> >'
    au/unit_of_measure.hh:455:8:   required from 'struct au::HasSameDimension<au::CommonUnit<au::Trinches, au::Quarterfeet>, au::Trinches>'
    au/stdx/type_traits.hh:38:59:   required from 'struct au::stdx::conjunction<au::HasSameDimension<au::CommonUnit<au::Trinches, au::Quarterfeet>, au::Trinches>, au::detail::HasSameMagnitude<au::CommonUnit<au::Trinches, au::Quarterfeet>, au::Trinches> >'
    au/unit_of_measure.hh:470:8:   [ skipping 2 instantiation contexts, use -ftemplate-backtrace-limit=0 to disable ]
    au/unit_of_measure.hh:592:8:   required from 'struct au::ComputeCommonUnit<au::Quarterfeet, au::Trinches>'
    au/quantity.hh:748:8:   required from 'struct au::CommonQuantity<au::Quantity<au::Quarterfeet, int>, au::Quantity<au::Trinches, int>, void>'
    au/quantity.hh:761:8:   required from 'struct std::common_type<au::Quantity<au::Quarterfeet, int>, au::Quantity<au::Trinches, int> >'
    external/sysroot_x86_64//include/c++/10.3.0/type_traits:2562:11:   required by substitution of 'template<class ... _Tp> using common_type_t = typename std::common_type::type [with _Tp = {au::Quantity<au::Quarterfeet, int>, au::Quantity<au::Trinches, int>}]'
    au/quantity.hh:625:11:   required from 'constexpr auto au::detail::using_common_type(T, U, Func) [with T = au::Quantity<au::Quarterfeet, int>; U = au::Quantity<au::Trinches, int>; Func = au::detail::Equal]'
    au/quantity.hh:637:37:   required from 'constexpr bool au::operator==(au::Quantity<U1, R1>, au::Quantity<U2, R2>) [with U1 = au::Quarterfeet; U2 = au::Trinches; R1 = int; R2 = int]'
    au/error_examples.cc:112:39:   required from here
    au/unit_of_measure.hh:495:70: error: static assertion failed: Elements must be listed in ascending order
      495 |     static_assert(AreElementsInOrder<CommonUnit, CommonUnit<Us...>>::value,
          |                                                                      ^~~~~
    ```

    **Compiler error (MSVC 2022 x64)**
    ```
    D:\a\au\au\au.hh(1392): error C2338: static_assert failed: 'Broken strict total ordering: distinct input types compare equal'
    D:\a\au\au\au.hh(1392): note: the template instantiation context (the oldest one first) is
    error_examples.cc(113): note: see reference to function template instantiation 'bool au::operator ==<au::Quarterfeet,au::Trinches,int,int>(au::Quantity<au::Quarterfeet,int>,au::Quantity<au::Trinches,int>)' being compiled
    D:\a\au\au\au.hh(4505): note: see reference to function template instantiation 'auto au::detail::using_common_type<au::Quantity<au::Quarterfeet,int>,au::Quantity<au::Trinches,int>,au::detail::Equal>(T,U,Func)' being compiled
            with
            [
                T=au::Quantity<au::Quarterfeet,int>,
                U=au::Quantity<au::Trinches,int>,
                Func=au::detail::Equal
            ]
    D:\a\au\au\au.hh(4493): note: see reference to alias template instantiation 'std::common_type_t<T,U>' being compiled
            with
            [
                T=au::Quantity<au::Quarterfeet,int>,
                U=au::Quantity<au::Trinches,int>
            ]
    C:\Program Files\Microsoft Visual Studio\2022\Enterprise\VC\Tools\MSVC\14.41.34120\include\type_traits(1334): note: see reference to class template instantiation 'std::common_type<T,U>' being compiled
            with
            [
                T=au::Quantity<au::Quarterfeet,int>,
                U=au::Quantity<au::Trinches,int>
            ]
    D:\a\au\au\au.hh(4630): note: see reference to class template instantiation 'au::CommonQuantity<au::Quantity<au::Quarterfeet,int>,au::Quantity<au::Trinches,int>,void>' being compiled
    D:\a\au\au\au.hh(4619): note: see reference to alias template instantiation 'au::CommonUnitT<U1,U2>' being compiled
            with
            [
                U1=au::Quarterfeet,
                U2=au::Trinches
            ]
    D:\a\au\au\au.hh(2806): note: see reference to class template instantiation 'au::ComputeCommonUnit<U1,U2>' being compiled
            with
            [
                U1=au::Quarterfeet,
                U2=au::Trinches
            ]
    D:\a\au\au\au.hh(3230): note: see reference to alias template instantiation 'au::ComputeCommonUnitImpl<U1,U2>' being compiled
            with
            [
                U1=au::Quarterfeet,
                U2=au::Trinches
            ]
    D:\a\au\au\au.hh(3226): note: see reference to alias template instantiation 'au::FlatDedupedTypeListT<au::CommonUnit,U1,U2>' being compiled
            with
            [
                U1=au::Quarterfeet,
                U2=au::Trinches
            ]
    D:\a\au\au\au.hh(1213): note: see reference to class template instantiation 'au::FlatDedupedTypeList<au::CommonUnit,au::CommonUnit<T>,au::CommonUnit<au::Trinches>>' being compiled
            with
            [
                T=au::Quarterfeet
            ]
    D:\a\au\au\au.hh(1496): note: see reference to class template instantiation 'au::InOrderFor<List,T,H>' being compiled
            with
            [
                List=au::CommonUnit,
                T=au::Quarterfeet,
                H=au::Trinches
            ]
    D:\a\au\au\au.hh(3142): note: see reference to class template instantiation 'au::InOrderFor<au::UnitProduct,A,B>' being compiled
            with
            [
                A=au::Quarterfeet,
                B=au::Trinches
            ]
    D:\a\au\au\au.hh(3557): note: see reference to class template instantiation 'au::LexicographicTotalOrdering<A,B,au::detail::OrderByUnitAvoidance,au::detail::OrderByDim,au::detail::OrderByMag,au::detail::OrderByOrigin,au::detail::OrderAsUnitProduct>' being compiled
            with
            [
                A=au::Quarterfeet,
                B=au::Trinches
            ]
    D:\a\au\au\au.hh(1408): note: see reference to class template instantiation 'au::LexicographicTotalOrdering<A,B,au::detail::OrderByDim,au::detail::OrderByMag,au::detail::OrderByOrigin,au::detail::OrderAsUnitProduct>' being compiled
            with
            [
                A=au::Quarterfeet,
                B=au::Trinches
            ]
    D:\a\au\au\au.hh(1408): note: see reference to class template instantiation 'au::LexicographicTotalOrdering<A,B,au::detail::OrderByMag,au::detail::OrderByOrigin,au::detail::OrderAsUnitProduct>' being compiled
            with
            [
                A=au::Quarterfeet,
                B=au::Trinches
            ]
    D:\a\au\au\au.hh(1408): note: see reference to class template instantiation 'au::LexicographicTotalOrdering<A,B,au::detail::OrderByOrigin,au::detail::OrderAsUnitProduct>' being compiled
            with
            [
                A=au::Quarterfeet,
                B=au::Trinches
            ]
    D:\a\au\au\au.hh(1408): note: see reference to class template instantiation 'au::LexicographicTotalOrdering<A,B,au::detail::OrderAsUnitProduct>' being compiled
            with
            [
                A=au::Quarterfeet,
                B=au::Trinches
            ]
    D:\a\au\au\au.hh(1408): note: see reference to class template instantiation 'au::LexicographicTotalOrdering<A,B>' being compiled
            with
            [
                A=au::Quarterfeet,
                B=au::Trinches
            ]
    D:\a\au\au\au.hh(3132): error C2338: static_assert failed: 'Elements must be listed in ascending order'
    D:\a\au\au\au.hh(3132): note: the template instantiation context (the oldest one first) is
    D:\a\au\au\au.hh(3230): note: see reference to class template instantiation 'au::detail::FirstMatchingUnit<au::AreUnitsQuantityEquivalent,au::CommonUnit<T,au::Quarterfeet>,TargetUnit>' being compiled
            with
            [
                T=au::Trinches,
                TargetUnit=au::CommonUnit<au::Trinches,au::Quarterfeet>
            ]
    D:\a\au\au\au.hh(3170): note: see reference to class template instantiation 'au::AreUnitsQuantityEquivalent<TargetUnit,H>' being compiled
            with
            [
                TargetUnit=au::CommonUnit<au::Trinches,au::Quarterfeet>,
                H=au::Trinches
            ]
    D:\a\au\au\au.hh(3108): note: see reference to class template instantiation 'au::stdx::conjunction<au::HasSameDimension<U1,U2>,au::detail::HasSameMagnitude<U1,U2>>' being compiled
            with
            [
                U1=au::CommonUnit<au::Trinches,au::Quarterfeet>,
                U2=au::Trinches
            ]
    D:\a\au\au\au.hh(210): note: see reference to class template instantiation 'au::HasSameDimension<U1,U2>' being compiled
            with
            [
                U1=au::CommonUnit<au::Trinches,au::Quarterfeet>,
                U2=au::Trinches
            ]
    D:\a\au\au\au.hh(3093): note: see reference to alias template instantiation 'au::detail::DimT<U1>' being compiled
            with
            [
                U1=au::CommonUnit<au::Trinches,au::Quarterfeet>
            ]
    D:\a\au\au\au.hh(1312): note: see reference to class template instantiation 'au::detail::DimImpl<U1>' being compiled
            with
            [
                U1=au::CommonUnit<au::Trinches,au::Quarterfeet>
            ]
    D:\a\au\au\au.hh(1310): note: see reference to alias template instantiation 'au::detail::DimMemberT<U>' being compiled
            with
            [
                U=au::CommonUnit<au::Trinches,au::Quarterfeet>
            ]
    D:\a\au\au\au.hh(1308): note: see reference to class template instantiation 'au::CommonUnit<T,au::Quarterfeet>' being compiled
            with
            [
                T=au::Trinches
            ]
    ```<|MERGE_RESOLUTION|>--- conflicted
+++ resolved
@@ -972,24 +972,6 @@
           |         ~~~~~~~~~~~~~~~~~~~~~~~~~~~~~~~~~~~~~~~~~~~~~~~~~~~~~~~~~~~~~~^~
       280 |             std::is_floating_point<R>::value,
           |             ~~~~~~~~~~~~~~~~~~~~~~~~~~~~~~~~
-<<<<<<< HEAD
-    ```
-
-    **Compiler error (MSVC 2019 x64)**
-    ```
-    D:\a\au\au\au.hh(6120): error C2338: Dangerous inversion risking truncation to 0; must supply explicit Rep if truly desired
-    D:\a\au\au\au.hh(6135): note: see reference to function template instantiation 'auto au::inverse_in<TargetUnits,au::Hertz,int>(TargetUnits,au::Quantity<au::Hertz,int>)' being compiled
-            with
-            [
-                TargetUnits=au::QuantityMaker<au::Seconds>
-            ]
-    error_examples.cc(86): note: see reference to function template instantiation 'auto au::inverse_as<au::QuantityMaker<au::Seconds>,au::Hertz,int>(TargetUnits,au::Quantity<au::Hertz,int>)' being compiled
-            with
-            [
-                TargetUnits=au::QuantityMaker<au::Seconds>
-            ]
-=======
->>>>>>> c2bc7b5b
     ```
 
     **Compiler error (MSVC 2022 x64)**
